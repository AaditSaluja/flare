import inspect
import json
import logging
import math
import pickle
import time

import multiprocessing as mp
import numpy as np

from collections import Counter
from copy import deepcopy
from numpy.random import random
<<<<<<< HEAD
=======
from typing import List, Callable, Union, Tuple
>>>>>>> be7c057b
from scipy.linalg import solve_triangular
from scipy.optimize import minimize
from typing import List, Callable, Union

from flare.env import AtomicEnvironment
from flare.gp_algebra import get_like_from_mats, get_neg_like_grad, \
    force_force_vector, energy_force_vector, get_force_block, \
    get_ky_mat_update, _global_training_data, _global_training_labels, \
    _global_training_structures, _global_energy_labels, get_Ky_mat, \
    get_kernel_vector, en_kern_vec
from flare.kernels.utils import str_to_kernel_set, from_mask_to_args, kernel_str_to_array
from flare.output import Output, set_logger
from flare.parameters import Parameters
from flare.struc import Structure
<<<<<<< HEAD
from flare.utils.element_coder import NumpyEncoder, Z_to_element
=======
from flare.gp_algebra import get_neg_likelihood, \
    get_like_from_mats, get_neg_like_grad, \
    get_kernel_vector, en_kern_vec, \
    get_ky_mat, get_ky_mat_update, \
    _global_training_data, _global_training_labels

from flare.kernels.utils import str_to_kernel_set, from_mask_to_args
from flare.util import NumpyEncoder
from flare.output import Output
>>>>>>> be7c057b


class GaussianProcess:
    """Gaussian process force field. Implementation is based on Algorithm 2.1
    (pg. 19) of "Gaussian Processes for Machine Learning" by Rasmussen and
    Williams.

    Args:
        kernels (list, optional): Determine the type of kernels. Example:
            ['2', '3'], ['2', '3', 'mb'], ['2']. Defaults to ['2', '3']
        component (str, optional): Determine single- ("sc") or multi-
            component ("mc") kernel to use. Defaults to "mc"
        hyps (np.ndarray, optional): Hyperparameters of the GP.
        cutoffs (Dict, optional): Cutoffs of the GP kernel.
        hyp_labels (List, optional): List of hyperparameter labels. Defaults
            to None.
        opt_algorithm (str, optional): Hyperparameter optimization algorithm.
            Defaults to 'L-BFGS-B'.
        maxiter (int, optional): Maximum number of iterations of the
            hyperparameter optimization algorithm. Defaults to 10.
        parallel (bool, optional): If True, the covariance matrix K of the GP is
            computed in parallel. Defaults to False.
        n_cpus (int, optional): Number of cpus used for parallel
            calculations. Defaults to 1 (serial)
        n_sample (int, optional): Size of submatrix to use when parallelizing
            predictions.
        output (Output, optional): Output object used to dump hyperparameters
            during optimization. Defaults to None.
        hyps_mask (dict, optional): hyps_mask can set up which hyper parameter
            is used for what interaction. Details see kernels/mc_sephyps.py
        name (str, optional): Name for the GP instance.
    """

    def __init__(self, kernels: list = ['two', 'three'],
                 component: str = 'mc',
                 hyps: 'ndarray' = None, cutoffs={},
                 hyps_mask: dict = {},
                 hyp_labels: List = None, opt_algorithm: str = 'L-BFGS-B',
                 maxiter: int = 10, parallel: bool = False,
                 per_atom_par: bool = True, n_cpus: int = 1,
                 n_sample: int = 100, output: Output = None,
                 name="default_gp",
                 energy_noise: float = 0.01, **kwargs,):
        """Initialize GP parameters and training data."""

        # load arguments into attributes
        self.name = name

        self.output = output
        self.opt_algorithm = opt_algorithm

<<<<<<< HEAD
=======
        if hyps is None:
            # If no hyperparameters are passed in, assume 2 hyps for each
            # cutoff, plus one noise hyperparameter, and use a guess value
            self.hyps = np.array([0.1] * (1 + 2 * len(cutoffs)))
        else:
            self.hyps = np.array(hyps, dtype=np.float64)

        self.output = output
>>>>>>> be7c057b
        self.per_atom_par = per_atom_par
        self.maxiter = maxiter

        # set up parallelization
        self.n_cpus = n_cpus
        self.n_sample = n_sample
        self.parallel = parallel

<<<<<<< HEAD
        self.component = component
        self.kernels = kernels
        self.cutoffs = cutoffs
        self.hyp_labels = hyp_labels
        self.hyps_mask = hyps_mask
        self.hyps = hyps

        GaussianProcess.backward_arguments(kwargs, self.__dict__)
        GaussianProcess.backward_attributes(self.__dict__)

        # ------------  "computed" attributes ------------

        if self.output is None:
            self.logger_name = self.name+"GaussianProcess"
            set_logger(self.logger_name, stream=True,
                       fileout_name=None, verbose="info")
        else:
            self.logger_name = self.output.basename+'log'
=======
        if 'nsample' in kwargs:
            DeprecationWarning("nsample is being replaced with n_sample")
            self.n_sample = kwargs.get('nsample')
        if 'par' in kwargs:
            DeprecationWarning("par is being replaced with parallel")
            self.parallel = kwargs.get('par')
        if 'no_cpus' in kwargs:
            DeprecationWarning("no_cpus is being replaced with n_cpu")
            self.n_cpus = kwargs.get('no_cpus')

        # TO DO, clean up all the other kernel arguments
        if kernel is None:
            kernel, grad, ek, efk = str_to_kernel_set(kernel_name, multihyps)
            self.kernel = kernel
            self.kernel_grad = grad
            self.energy_force_kernel = efk
            self.energy_kernel = ek
            self.kernel_name = kernel.__name__
        else:
            DeprecationWarning("kernel, kernel_grad, energy_force_kernel "
                               "and energy_kernel will be replaced by kernel_name")
            self.kernel_name = kernel.__name__
            self.kernel = kernel
            self.kernel_grad = kernel_grad
            self.energy_force_kernel = kwargs.get('energy_force_kernel')
            self.energy_kernel = kwargs.get('energy_kernel')
>>>>>>> be7c057b

        if self.hyps is None:
            # If no hyperparameters are passed in, assume 2 hyps for each
            # cutoff, plus one noise hyperparameter, and use a guess value
            self.hyps = np.array([0.1]*(1+2*len(self.kernels)))
        else:
            self.hyps = np.array(self.hyps, dtype=np.float64)

        kernel, grad, ek, efk = str_to_kernel_set(
            self.kernels, self.component, self.hyps_mask)
        self.kernel = kernel
        self.kernel_grad = grad
        self.energy_force_kernel = efk
        self.energy_kernel = ek
        self.kernels = kernel_str_to_array(kernel.__name__)

        # parallelization
        if self.parallel:
            if self.n_cpus is None:
                self.n_cpus = mp.cpu_count()
            else:
                self.n_cpus = n_cpus
        else:
            self.n_cpus = 1

<<<<<<< HEAD
        self.training_data = []   # Atomic environments
        self.training_labels = []  # Forces acting on central atoms
=======
        self.training_data = []  # Atomic environments
        self.training_labels = []  # Forces acting on central atoms of at. envs.
>>>>>>> be7c057b
        self.training_labels_np = np.empty(0, )
        self.n_envs_prev = len(self.training_data)

        # Attributes to accomodate energy labels:
        self.training_structures = []  # Environments of each structure
        self.energy_labels = []  # Energies of training structures
        self.energy_labels_np = np.empty(0, )
        self.energy_noise = energy_noise
        self.all_labels = np.empty(0, )

        # Parameters set during training
        self.ky_mat = None
        self.force_block = None
        self.energy_block = None
        self.force_energy_block = None
        self.l_mat = None
        self.alpha = None
        self.ky_mat_inv = None
        self.likelihood = None
        self.likelihood_gradient = None
        self.bounds = None

        self.check_instantiation()

    def check_instantiation(self):
        """
        Runs a series of checks to ensure that the user has not supplied
        contradictory arguments which will result in undefined behavior
        with multiple hyperparameters.
        :return:
        """

        if self.logger_name is None:
            if self.output is None:
                self.logger_name = self.name+"GaussianProcess"
                set_logger(self.logger_name, stream=True,
                           fileout_name=None, verbose="info")
            else:
                self.logger_name = self.output.basename+'log'
        logger = logging.getLogger(self.logger_name)


        # check whether it's be loaded before
        loaded = False
        if self.name in _global_training_labels:
            if _global_training_labels.get(self.name, None) is not self.training_labels_np:
                loaded = True
        if self.name in _global_energy_labels:
            if _global_energy_labels.get(self.name, None) is not self.energy_labels_np:
                loaded = True

        if loaded:

            base = f'{self.name}'
            count = 2
            while (self.name in _global_training_labels and count < 100):
                time.sleep(random())
                self.name = f'{base}_{count}'
                logger.debug("Specified GP name is present in global memory; "
                       "Attempting to rename the "
                            f"GP instance to {self.name}")
                count += 1
            if (self.name in _global_training_labels):
                milliseconds = int(round(time.time() * 1000) % 10000000)
                self.name = f"{base}_{milliseconds}"
                logger.debug("Specified GP name still present in global memory: "
                       f"renaming the gp instance to {self.name}")
            logger.info(f"Final name of the gp instance is {self.name}")

<<<<<<< HEAD
        self.sync_data()
=======
        assert (self.name not in _global_training_labels), \
            f"the gp instance name, {self.name} is used"
        assert (self.name not in _global_training_data), \
            f"the gp instance name, {self.name} is used"
>>>>>>> be7c057b

        self.hyps_mask = Parameters.check_instantiation(self.hyps, self.cutoffs,
                                                        self.kernels, self.hyps_mask)

<<<<<<< HEAD
        self.bounds = deepcopy(self.hyps_mask.get('bounds', None))
=======
        assert (len(self.cutoffs) <= 3)

        if (len(self.cutoffs) > 1):
            assert self.cutoffs[0] >= self.cutoffs[1], \
                "2b cutoff has to be larger than 3b cutoffs"

        if ('three' in self.kernel_name):
            assert len(self.cutoffs) >= 2, \
                "3b kernel needs two cutoffs, one for building" \
                " neighbor list and one for the 3b"
        if ('many' in self.kernel_name):
            assert len(self.cutoffs) >= 3, \
                "many-body kernel needs three cutoffs, one for building" \
                " neighbor list and one for the 3b"

        if self.multihyps is True and self.hyps_mask is None:
            raise ValueError("Warning! Multihyperparameter mode enabled,"
                             "but no configuration hyperparameter mask was "
                             "passed. Did you mean to set multihyps to False?")
        elif self.multihyps is False and self.hyps_mask is not None:
            raise ValueError("Warning! Multihyperparameter mode disabled,"
                             "but a configuration hyperparameter mask was "
                             "passed. Did you mean to set multihyps to True?")
        if isinstance(self.hyps_mask, dict) and self.multihyps is True:
            self.multihyps = True

            assert 'nspec' in self.hyps_mask, "nspec key missing in " \
                                              "hyps_mask dictionary"
            assert 'spec_mask' in self.hyps_mask, "spec_mask key " \
                                                  "missing " \
                                                  "in hyps_mask dicticnary"

            hyps_mask = deepcopy(self.hyps_mask)

            nspec = hyps_mask['nspec']
            self.hyps_mask['spec_mask'] = np.array(hyps_mask['spec_mask'],
                                                   dtype=int)

            if 'nbond' in hyps_mask:
                n2b = self.hyps_mask['nbond']
                self.hyps_mask['bond_mask'] = np.array(hyps_mask['bond_mask'],
                                                       dtype=int)
                if n2b > 0:
                    bmask = hyps_mask['bond_mask']
                    assert (np.max(bmask) < n2b)
                    assert len(bmask) == nspec ** 2, \
                        f"wrong dimension of bond_mask: " \
                        f" {len(bmask)} != nspec^2 {nspec**2}"
                    for t2b in range(nspec):
                        for t2b_2 in range(t2b, nspec):
                            assert bmask[t2b * nspec + t2b_2] == bmask[
                                t2b_2 * nspec + t2b], \
                                'bond_mask has to be symmetric'
            else:
                n2b = 0

            if 'ntriplet' in hyps_mask:
                n3b = self.hyps_mask['ntriplet']
                self.hyps_mask['triplet_mask'] = np.array(
                    hyps_mask['triplet_mask'], dtype=int)
                if n3b > 0:
                    tmask = hyps_mask['triplet_mask']
                    assert (np.max(tmask) < n3b)
                    assert len(tmask) == nspec ** 3, \
                        f"wrong dimension of bond_mask: " \
                        f" {len(tmask)} != nspec^3 {nspec**3}"

                    for t3b in range(nspec):
                        for t3b_2 in range(t3b, nspec):
                            for t3b_3 in range(t3b_2, nspec):
                                assert tmask[
                                           t3b * nspec * nspec + t3b_2 * nspec + t3b_3] \
                                       == tmask[
                                           t3b * nspec * nspec + t3b_3 * nspec + t3b_2], \
                                    'bond_mask has to be symmetric'
                                assert tmask[
                                           t3b * nspec * nspec + t3b_2 * nspec + t3b_3] \
                                       == tmask[
                                           t3b_2 * nspec * nspec + t3b * nspec + t3b_3], \
                                    'bond_mask has to be symmetric'
                                assert tmask[
                                           t3b * nspec * nspec + t3b_2 * nspec + t3b_3] \
                                       == tmask[
                                           t3b_2 * nspec * nspec + t3b_3 * nspec + t3b], \
                                    'bond_mask has to be symmetric'
                                assert tmask[
                                           t3b * nspec * nspec + t3b_2 * nspec + t3b_3] \
                                       == tmask[
                                           t3b_3 * nspec * nspec + t3b * nspec + t3b_2], \
                                    'bond_mask has to be symmetric'
                                assert tmask[
                                           t3b * nspec * nspec + t3b_2 * nspec + t3b_3] \
                                       == tmask[
                                           t3b_3 * nspec * nspec + t3b_2 * nspec + t3b], \
                                    'bond_mask has to be symmetric'
            else:
                n3b = 0

            if (len(self.cutoffs) <= 2):
                assert ((n2b + n3b) > 0)
            else:
                assert ((n2b + n3b + 1) > 0)

            if 'map' in hyps_mask:
                assert ('original' in hyps_mask), \
                    "original hyper parameters have to be defined"
                # Ensure typed correctly as numpy array
                self.hyps_mask['original'] = np.array(hyps_mask['original'])

                if (len(self.cutoffs) <= 2):
                    assert (n2b * 2 + n3b * 2 + 1) == len(
                        hyps_mask['original']), \
                        "the hyperparmeter length is inconsistent with the mask"
                else:
                    assert (n2b * 2 + n3b * 2 + 1 * 2 + 1) == len(
                        hyps_mask['original']), \
                        "the hyperparmeter length is inconsistent with the mask"
                assert len(hyps_mask['map']) == len(self.hyps), \
                    "the hyperparmeter length is inconsistent with the mask"
                if (len(hyps_mask['original']) - 1) not in hyps_mask['map']:
                    assert hyps_mask['train_noise'] is False, \
                        "train_noise should be False when noise is not in hyps"
            else:
                assert hyps_mask['train_noise'] is True, \
                    "train_noise should be True when map is not used"
                if (len(self.cutoffs) <= 2):
                    assert (n2b * 2 + n3b * 2 + 1) == len(self.hyps), \
                        "the hyperparmeter length is inconsistent with the mask"
                else:
                    assert (n2b * 2 + n3b * 2 + 1 * 2 + 1) == len(self.hyps), \
                        "the hyperparmeter length is inconsistent with the mask"
>>>>>>> be7c057b

    def update_kernel(self, kernels, component="mc", hyps_mask=None):
        kernel, grad, ek, efk = str_to_kernel_set(
            kernels, component, hyps_mask)
        self.kernel = kernel
        self.kernel_grad = grad
        self.energy_force_kernel = efk
        self.energy_kernel = ek
        self.kernels = kernel_str_to_array(kernel.__name__)

    def update_db(self, struc: Structure, forces: List,
                  custom_range: List[int] = (), energy: float = None):
        """Given a structure and forces, add local environments from the
        structure to the training set of the GP. If energy is given, add the
        entire structure to the training set.

        Args:
            struc (Structure): Input structure. Local environments of atoms
                in this structure will be added to the training set of the GP.

            forces (np.ndarray): Forces on atoms in the structure.

            custom_range (List[int]): Indices of atoms whose local
                environments will be added to the training set of the GP.

            energy (float): Energy of the structure.
        """

        # By default, use all atoms in the structure
        noa = len(struc.positions)
        update_indices = custom_range or list(range(noa))

        # If forces are given, update the environment list.
        if forces is not None:
            for atom in update_indices:
                env_curr = \
                    AtomicEnvironment(struc, atom, self.cutoffs,
                                      cutoffs_mask=self.hyps_mask)
                forces_curr = np.array(forces[atom])

                self.training_data.append(env_curr)
                self.training_labels.append(forces_curr)

            # create numpy array of training labels
            self.training_labels_np = np.hstack(self.training_labels)

        # If an energy is given, update the structure list.
        if energy is not None:
            structure_list = []  # Populate with all environments of the struc
            for atom in range(noa):
                env_curr = \
                    AtomicEnvironment(struc, atom, self.cutoffs,
                                      cutoffs_mask=self.hyps_mask)
                structure_list.append(env_curr)

            self.energy_labels.append(energy)
            self.training_structures.append(structure_list)
            self.energy_labels_np = np.array(self.energy_labels)

        # update list of all labels
        self.all_labels = np.concatenate((self.training_labels_np,
                                          self.energy_labels_np))
        self.sync_data()

    def add_one_env(self, env: AtomicEnvironment,
                    force, train: bool = False, **kwargs):
        """Add a single local environment to the training set of the GP.

        Args:
            env (AtomicEnvironment): Local environment to be added to the
                training set of the GP.
            force (np.ndarray): Force on the central atom of the local
                environment in the form of a 3-component Numpy array
                containing the x, y, and z components.
            train (bool): If True, the GP is trained after the local
                environment is added.
        """
        self.training_data.append(env)
        self.training_labels.append(force)
        self.training_labels_np = np.hstack(self.training_labels)
        self.sync_data()

        # update list of all labels
        self.all_labels = np.concatenate((self.training_labels_np,
                                          self.energy_labels_np))

        if train:
            self.train(**kwargs)

    def train(self, logger=None, custom_bounds=None,
              grad_tol: float = 1e-4,
              x_tol: float = 1e-5,
              line_steps: int = 20,
              print_progress: bool = False):
        """Train Gaussian Process model on training data. Tunes the
        hyperparameters to maximize the likelihood, then computes L and alpha
        (related to the covariance matrix of the training set).

        Args:
            logger (logging.logger): logger object specifying where to write the
                progress of the optimization.
            custom_bounds (np.ndarray): Custom bounds on the hyperparameters.
            grad_tol (float): Tolerance of the hyperparameter gradient that
                determines when hyperparameter optimization is terminated.
            x_tol (float): Tolerance on the x values used to decide when
                Nelder-Mead hyperparameter optimization is terminated.
            line_steps (int): Maximum number of line steps for L-BFGS
                hyperparameter optimization.
        """

<<<<<<< HEAD
        verbose = "warning"
        if print_progress:
            verbose = "info"
        if logger is None:
            logger = set_logger("gp_algebra", stream=True,
                                fileout_name="log.gp_algebra",
                                verbose=verbose)

        disp = print_progress

=======
>>>>>>> be7c057b
        if len(self.training_data) == 0 or len(self.training_labels) == 0:
            raise Warning("You are attempting to train a GP with no "
                          "training data. Add environments and forces "
                          "to the GP and try again.")
<<<<<<< HEAD
=======
            return None
>>>>>>> be7c057b

        x_0 = self.hyps

        args = (self.name, self.kernel_grad, logger,
                self.cutoffs, self.hyps_mask,
                self.n_cpus, self.n_sample)

        res = None

        if self.opt_algorithm == 'L-BFGS-B':

            # bound signal noise below to avoid overfitting
            if self.bounds is None:
                bounds = np.array([(1e-6, np.inf)] * len(x_0))
                bounds[-1, 0] = 1e-3
            else:
                bounds = self.bounds

            # Catch linear algebra errors and switch to BFGS if necessary
            try:
                res = minimize(get_neg_like_grad, x_0, args,
                               method='L-BFGS-B', jac=True, bounds=bounds,
                               options={'disp': disp, 'gtol': grad_tol,
                                        'maxls': line_steps,
                                        'maxiter': self.maxiter})
            except np.linalg.LinAlgError:
                logger = logging.getLogger(self.logger_name)
                logger.warning("Algorithm for L-BFGS-B failed. Changing to "
                          "BFGS for remainder of run.")
                self.opt_algorithm = 'BFGS'

        if custom_bounds is not None:
            res = minimize(get_neg_like_grad, x_0, args,
                           method='L-BFGS-B', jac=True, bounds=custom_bounds,
                           options={'disp': disp, 'gtol': grad_tol,
                                    'maxls': line_steps,
                                    'maxiter': self.maxiter})

        elif self.opt_algorithm == 'BFGS':
            res = minimize(get_neg_like_grad, x_0, args,
                           method='BFGS', jac=True,
                           options={'disp': disp, 'gtol': grad_tol,
                                    'maxiter': self.maxiter})

        if res is None:
            raise RuntimeError("Optimization failed for some reason.")
        self.hyps = res.x
        self.set_L_alpha()
        self.likelihood = -res.fun
        self.likelihood_gradient = -res.jac

        return res

    def check_L_alpha(self):
        """
        Check that the alpha vector is up to date with the training set. If
        not, update_L_alpha is called.
        """

        # Check that alpha is up to date with training set
<<<<<<< HEAD
        size3 = len(self.training_data) * 3 + len(self.training_structures)
=======
        size3 = len(self.training_data) * 3
>>>>>>> be7c057b

        # If model is empty, then just return
        if size3 == 0:
            return

        if (self.alpha is None):
            self.update_L_alpha()
        elif (size3 > self.alpha.shape[0]):
            self.update_L_alpha()
        elif (size3 != self.alpha.shape[0]):
            self.set_L_alpha()

    def predict(self, x_t: AtomicEnvironment, d: int) -> [float, float]:
        """
        Predict a force component of the central atom of a local environment.

        Args:
            x_t (AtomicEnvironment): Input local environment.
            d (int): Force component to be predicted (1 is x, 2 is y, and
                3 is z).

        Return:
            (float, float): Mean and epistemic variance of the prediction.
        """

        assert (d in [1, 2, 3]), "d should be 1, 2, or 3"

        # Kernel vector allows for evaluation of atomic environments.
        if self.parallel and not self.per_atom_par:
            n_cpus = self.n_cpus
        else:
            n_cpus = 1

        self.sync_data()

        k_v = \
            get_kernel_vector(self.name, self.kernel, self.energy_force_kernel,
                              x_t, d, self.hyps, cutoffs=self.cutoffs,
                              hyps_mask=self.hyps_mask, n_cpus=n_cpus,
                              n_sample=self.n_sample)

        # Guarantee that alpha is up to date with training set
        self.check_L_alpha()

        # get predictive mean
        pred_mean = np.matmul(k_v, self.alpha)

        # get predictive variance without cholesky (possibly faster)
        # pass args to kernel based on if mult. hyperparameters in use
        args = from_mask_to_args(self.hyps, self.cutoffs, self.hyps_mask)

        self_kern = self.kernel(x_t, x_t, d, d, *args)
        pred_var = self_kern - np.matmul(np.matmul(k_v, self.ky_mat_inv), k_v)

        return pred_mean, pred_var

    def predict_local_energy(self, x_t: AtomicEnvironment) -> float:
        """Predict the local energy of a local environment.

        Args:
            x_t (AtomicEnvironment): Input local environment.

        Return:
            float: Local energy predicted by the GP.
        """

        if self.parallel and not self.per_atom_par:
            n_cpus = self.n_cpus
        else:
            n_cpus = 1

        self.sync_data()

        k_v = en_kern_vec(self.name, self.energy_force_kernel,
                          self.energy_kernel,
                          x_t, self.hyps, cutoffs=self.cutoffs,
                          hyps_mask=self.hyps_mask, n_cpus=n_cpus,
                          n_sample=self.n_sample)

        pred_mean = np.matmul(k_v, self.alpha)

        return pred_mean

    def predict_local_energy_and_var(self, x_t: AtomicEnvironment):
        """Predict the local energy of a local environment and its
        uncertainty.

        Args:
            x_t (AtomicEnvironment): Input local environment.

        Return:
            (float, float): Mean and predictive variance predicted by the GP.
        """

        if self.parallel and not self.per_atom_par:
            n_cpus = self.n_cpus
        else:
            n_cpus = 1

        self.sync_data()

        # get kernel vector
        k_v = en_kern_vec(self.name, self.energy_force_kernel,
                          self.energy_kernel,
                          x_t, self.hyps, cutoffs=self.cutoffs,
                          hyps_mask=self.hyps_mask, n_cpus=n_cpus,
                          n_sample=self.n_sample)

        # get predictive mean
        pred_mean = np.matmul(k_v, self.alpha)

        # get predictive variance
        v_vec = solve_triangular(self.l_mat, k_v, lower=True)
        args = from_mask_to_args(self.hyps, self.cutoffs, self.hyps_mask)

        self_kern = self.energy_kernel(x_t, x_t, *args)

        pred_var = self_kern - np.matmul(v_vec, v_vec)

        return pred_mean, pred_var

    def set_L_alpha(self):
        """
        Invert the covariance matrix, setting L (a lower triangular
        matrix s.t. L L^T = (K + sig_n^2 I)) and alpha, the inverse
        covariance matrix multiplied by the vector of training labels.
        The forces and variances are later obtained using alpha.
        """

        self.sync_data()

        ky_mat = \
            get_Ky_mat(self.hyps, self.name, self.kernel,
                       self.energy_kernel, self.energy_force_kernel,
                       self.energy_noise,
                       cutoffs=self.cutoffs, hyps_mask=self.hyps_mask,
                       n_cpus=self.n_cpus, n_sample=self.n_sample)

        l_mat = np.linalg.cholesky(ky_mat)
        l_mat_inv = np.linalg.inv(l_mat)
        ky_mat_inv = l_mat_inv.T @ l_mat_inv
        alpha = np.matmul(ky_mat_inv, self.all_labels)

        self.ky_mat = ky_mat
        self.l_mat = l_mat
        self.alpha = alpha
        self.ky_mat_inv = ky_mat_inv

        self.likelihood = get_like_from_mats(ky_mat, l_mat, alpha, self.name)
        self.n_envs_prev = len(self.training_data)

    def update_L_alpha(self):
        """
        Update the GP's L matrix and alpha vector without recalculating
        the entire covariance matrix K.
        """

        # Set L matrix and alpha if set_L_alpha has not been called yet
        if self.l_mat is None or np.array(self.ky_mat) is np.array(None):
            self.set_L_alpha()
            return

        # Reset global variables.
        self.sync_data()

        ky_mat = get_ky_mat_update(self.ky_mat, self.n_envs_prev, self.hyps,
                                   self.name, self.kernel, self.energy_kernel,
                                   self.energy_force_kernel, self.energy_noise,
                                   cutoffs=self.cutoffs,
                                   hyps_mask=self.hyps_mask,
                                   n_cpus=self.n_cpus,
                                   n_sample=self.n_sample)

        l_mat = np.linalg.cholesky(ky_mat)
        l_mat_inv = np.linalg.inv(l_mat)
        ky_mat_inv = l_mat_inv.T @ l_mat_inv
        alpha = np.matmul(ky_mat_inv, self.all_labels)

        self.ky_mat = ky_mat
        self.l_mat = l_mat
        self.alpha = alpha
        self.ky_mat_inv = ky_mat_inv
        self.n_envs_prev = len(self.training_data)

    def __str__(self):
        """String representation of the GP model."""

        thestr = "GaussianProcess Object\n"
        thestr += f'Number of cpu cores: {self.n_cpus}\n'
        thestr += f'Kernel: {self.kernels}\n'
        thestr += f"Training points: {len(self.training_data)}\n"
        thestr += f'Cutoffs: {self.cutoffs}\n'
        thestr += f'Model Likelihood: {self.likelihood}\n'

        thestr += f'Number of hyperparameters: {len(self.hyps)}\n'
        thestr += f'Hyperparameters_array: {str(self.hyps)}\n'
        thestr += 'Hyperparameters: \n'
        if self.hyp_labels is None:
            # Put unlabeled hyperparameters on one line
            thestr = thestr[:-1]
            thestr += str(self.hyps) + '\n'
        else:
            for hyp, label in zip(self.hyps, self.hyp_labels):
                thestr += f"{label}: {hyp} \n"

        for k in self.hyps_mask:
            thestr += f'Hyps_mask {k}: {self.hyps_mask[k]} \n'

        return thestr

    def as_dict(self):
        """Dictionary representation of the GP model."""

        self.check_L_alpha()

        out_dict = deepcopy(dict(vars(self)))

        out_dict['training_data'] = [env.as_dict() for env in
                                     self.training_data]

        # Write training structures (which are just list of environments)
        out_dict['training_structures'] = []
        for n, env_list in enumerate(self.training_structures):
            out_dict['training_structures'].append([])
            for env_curr in env_list:
                out_dict['training_structures'][n].append(env_curr.as_dict())

        # Remove the callables
        for key in ['kernel', 'kernel_grad', 'energy_kernel',
                    'energy_force_kernel']:
            if out_dict.get(key) is not None:
                del out_dict[key]

        return out_dict

    def sync_data(self):
        _global_training_data[self.name] = self.training_data
        _global_training_labels[self.name] = self.training_labels_np
        _global_training_structures[self.name] = self.training_structures
        _global_energy_labels[self.name] = self.energy_labels_np

    @staticmethod
    def from_dict(dictionary):
        """Create GP object from dictionary representation."""

<<<<<<< HEAD
        GaussianProcess.backward_arguments(dictionary, dictionary)
        GaussianProcess.backward_attributes(dictionary)

        new_gp = GaussianProcess(**dictionary)

=======
        multihyps = dictionary.get('multihyps', False)

        new_gp = GaussianProcess(kernel_name=dictionary['kernel_name'],
                                 cutoffs=np.array(dictionary['cutoffs']),
                                 hyps=np.array(dictionary['hyps']),
                                 hyp_labels=dictionary['hyp_labels'],
                                 parallel=dictionary.get('parallel', False) or
                                          dictionary.get('par', False),
                                 per_atom_par=dictionary.get('per_atom_par',
                                                             True),
                                 n_cpus=dictionary.get(
                                     'n_cpus') or dictionary.get('no_cpus'),
                                 maxiter=dictionary['maxiter'],
                                 opt_algorithm=dictionary.get(
                                     'opt_algorithm', 'L-BFGS-B'),
                                 multihyps=multihyps,
                                 hyps_mask=dictionary.get('hyps_mask', None),
                                 name=dictionary.get('name', 'default_gp')
                                 )

>>>>>>> be7c057b
        # Save time by attempting to load in computed attributes
        if ('training_data' in dictionary):
            new_gp.training_data = [AtomicEnvironment.from_dict(env) for env in
                                    dictionary['training_data']]
            new_gp.training_labels = deepcopy(dictionary['training_labels'])
            new_gp.training_labels_np = deepcopy(
                dictionary['training_labels_np'])
            new_gp.sync_data()

        # Reconstruct training structures.
        if ('training_structures' in dictionary):
            new_gp.training_structures = []
            for n, env_list in enumerate(dictionary['training_structures']):
                new_gp.training_structures.append([])
                for env_curr in env_list:
                    new_gp.training_structures[n].append(
                        AtomicEnvironment.from_dict(env_curr))
            new_gp.energy_labels = deepcopy(dictionary['energy_labels'])
            new_gp.energy_labels_np = deepcopy(dictionary['energy_labels_np'])

        new_gp.all_labels = np.concatenate((new_gp.training_labels_np,
                                            new_gp.energy_labels_np))

        new_gp.likelihood = dictionary.get('likelihood', None)
        new_gp.likelihood_gradient = dictionary.get(
            'likelihood_gradient', None)

        new_gp.n_envs_prev = len(new_gp.training_data)

        # Save time by attempting to load in computed attributes
        if len(new_gp.training_data) > 5000:
            try:
                new_gp.ky_mat = np.load(dictionary['ky_mat_file'])
                new_gp.compute_matrices()
            except FileNotFoundError:
                new_gp.ky_mat = None
                new_gp.l_mat = None
                new_gp.alpha = None
                new_gp.ky_mat_inv = None
                filename = dictionary['ky_mat_file']
<<<<<<< HEAD
                logger = logging.getLogger(self.logger_name)
                logger.warning("the covariance matrices are not loaded"
                               f"because {filename} cannot be found")
=======
                Warning("the covariance matrices are not loaded" \
                        f"because {filename} cannot be found")
>>>>>>> be7c057b
        else:
            new_gp.ky_mat_inv = np.array(dictionary['ky_mat_inv']) \
                if dictionary.get('ky_mat_inv') is not None else None
            new_gp.ky_mat = np.array(dictionary['ky_mat']) \
                if dictionary.get('ky_mat') is not None else None
            new_gp.l_mat = np.array(dictionary['l_mat']) \
                if dictionary.get('l_mat') is not None else None
            new_gp.alpha = np.array(dictionary['alpha']) \
                if dictionary.get('alpha') is not None else None

        return new_gp

    def compute_matrices(self):
        """
        When covariance matrix is known, reconstruct other matrices.
        Used in re-loading large GPs.
        :return:
        """
        ky_mat = self.ky_mat
        l_mat = np.linalg.cholesky(ky_mat)
        l_mat_inv = np.linalg.inv(l_mat)
        ky_mat_inv = l_mat_inv.T @ l_mat_inv
        alpha = np.matmul(ky_mat_inv, self.all_labels)

        self.l_mat = l_mat
        self.alpha = alpha
        self.ky_mat_inv = ky_mat_inv

    def adjust_cutoffs(self, new_cutoffs: Union[list, tuple, 'np.ndarray'],
<<<<<<< HEAD
                       reset_L_alpha=True, train=True, new_hyps_mask=None):
=======
                       reset_L_alpha=True,
                       train=True):
>>>>>>> be7c057b
        """
        Loop through atomic environment objects stored in the training data,
        and re-compute cutoffs for each. Useful if you want to gauge the
        impact of cutoffs given a certain training set! Unless you know
        *exactly* what you are doing for some development or test purpose,
        it is **highly** suggested that you call set_L_alpha and
        re-optimize your hyperparameters afterwards as is default here.

        :param new_cutoffs:
        :return:
        """

        if (new_hyps_mask is not None):
            hm = new_hyps_mask
            self.hyps_mask = new_hyps_mask
        else:
            hm = self.hyps_mask

        # update environment
        nenv = len(self.training_data)
        for i in range(nenv):
            self.training_data[i].cutoffs = new_cutoffs
            self.training_data[i].cutoffs_mask = hm
            self.training_data[i].setup_mask(hm)
            self.training_data[i].compute_env()

<<<<<<< HEAD
        # Ensure that training data and labels are still consistent
        self.sync_data()

        self.cutoffs = new_cutoffs
=======
        self.cutoffs = np.array(new_cutoffs)
>>>>>>> be7c057b

        if reset_L_alpha:
            del self.l_mat
            del self.ky_mat
            self.set_L_alpha()

        if train:
            self.train()

    def remove_force_data(self, indexes: Union[int, List[int]],
<<<<<<< HEAD
                          update_matrices: bool = True):
=======
                          update_matrices: bool = True)->Tuple[List[Structure],
                                                              List['ndarray']]:
>>>>>>> be7c057b
        """
        Remove force components from the model. Convenience function which
        deletes individual data points.

        Matrices should *always* be updated if you intend to use the GP to make
        predictions afterwards. This might be time consuming for large GPs,
        so, it is provided as an option, but, only do so with extreme caution.
        (Undefined behavior may result if you try to make predictions and/or
        add to the training set afterwards).

<<<<<<< HEAD
=======
        Returns training data which was removed akin to a pop method, in order
        of lowest to highest index passed in.

>>>>>>> be7c057b
        :param indexes: Indexes of envs in training data to remove.
        :param update_matrices: If false, will not update the GP's matrices
            afterwards (which can be time consuming for large models).
            This should essentially always be true except for niche development
            applications.
        :return:
        """

        # Listify input even if one integer
        if isinstance(indexes, int):
            indexes = [indexes]

        if max(indexes) > len(self.training_data):
            raise ValueError("Index out of range of data")
<<<<<<< HEAD
=======

        # Get in reverse order so that modifying higher indexes doesn't affect
        # lower indexes
        indexes.sort(reverse=True)
        removed_data = []
        removed_labels = []
        for i in indexes:
            removed_data.append(self.training_data.pop(i))
            removed_labels.append(self.training_labels.pop(i))

        self.training_labels_np = np.hstack(self.training_labels)
        _global_training_data[self.name] = self.training_data
        _global_training_labels[self.name] = self.training_labels_np

        # TODO Forwards compatibility: Remove once energy labels are on
        # the master branch
        if hasattr(self, 'all_labels') and hasattr(self, 'energy_labels_np'):
            self.all_labels = np.concatenate((self.training_labels_np,
                                          self.energy_labels_np))

        if update_matrices:
            self.set_L_alpha()
            self.compute_matrices()

        # Put removed data in order of lowest to highest index
        removed_data.reverse()
        removed_labels.reverse()

        return removed_data, removed_labels
>>>>>>> be7c057b

        # Get in reverse order so that modifying higher indexes doesn't affect
        # lower indexes
        indexes.sort(reverse=True)

        for i in indexes:
            del self.training_data[i]
            del self.training_labels[i]

        self.training_labels_np = np.hstack(self.training_labels)
        self.all_labels = np.concatenate((self.training_labels_np,
                                          self.energy_labels_np))
        self.sync_data()

        if update_matrices:
            self.set_L_alpha()
            self.compute_matrices()

    def write_model(self, name: str, format: str = 'json'):
        """
        Write model in a variety of formats to a file for later re-use.
        Args:
            name (str): Output name.
            format (str): Output format.
        """

        if len(self.training_data) > 5000:
            np.save(f"{name}_ky_mat.npy", self.ky_mat)
            self.ky_mat_file = f"{name}_ky_mat.npy"

            temp_ky_mat = self.ky_mat
            temp_l_mat = self.l_mat
            temp_alpha = self.alpha
            temp_ky_mat_inv = self.ky_mat_inv

            self.ky_mat = None
            self.l_mat = None
            self.alpha = None
            self.ky_mat_inv = None

        supported_formats = ['json', 'pickle', 'binary']

        if format.lower() == 'json':
            with open(f'{name}.json', 'w') as f:
                json.dump(self.as_dict(), f, cls=NumpyEncoder)

        elif format.lower() == 'pickle' or format.lower() == 'binary':
            with open(f'{name}.pickle', 'wb') as f:
                pickle.dump(self, f)

        else:
            raise ValueError("Output format not supported: try from "
                             "{}".format(supported_formats))

        if len(self.training_data) > 5000:
            self.ky_mat = temp_ky_mat
            self.l_mat = temp_l_mat
            self.alpha = temp_alpha
            self.ky_mat_inv = temp_ky_mat_inv

    @staticmethod
    def from_file(filename: str, format: str = ''):
        """
        One-line convenience method to load a GP from a file stored using
        write_file

        Args:
            filename (str): path to GP model
            format (str): json or pickle if format is not in filename
        :return:
        """

        if '.json' in filename or 'json' in format:
            with open(filename, 'r') as f:
                gp_model = GaussianProcess.from_dict(json.loads(f.readline()))
<<<<<<< HEAD
=======
                gp_model.check_instantiation()
                _global_training_data[gp_model.name] \
                    = gp_model.training_data
                _global_training_labels[gp_model.name] \
                    = gp_model.training_labels_np

>>>>>>> be7c057b

        elif '.pickle' in filename or 'pickle' in format:
            with open(filename, 'rb') as f:

                gp_model = pickle.load(f)

<<<<<<< HEAD
                GaussianProcess.backward_arguments(
                    gp_model.__dict__, gp_model.__dict__)

                GaussianProcess.backward_attributes(gp_model.__dict__)
=======
                _global_training_data[gp_model.name] \
                    = gp_model.training_data
                _global_training_labels[gp_model.name] \
                    = gp_model.training_labels_np
>>>>>>> be7c057b

                if len(gp_model.training_data) > 5000:
                    try:
                        gp_model.ky_mat = np.load(gp_model.ky_mat_file,
                                                  allow_pickle=True)
                        gp_model.compute_matrices()
                    except FileNotFoundError:
                        gp_model.ky_mat = None
                        gp_model.l_mat = None
                        gp_model.alpha = None
                        gp_model.ky_mat_inv = None
                        Warning("the covariance matrices are not loaded" \
                                f"it can take extra long time to recompute")

        else:
            raise ValueError("Warning: Format unspecieified or file is not "
                             ".json or .pickle format.")

        gp_model.check_instantiation()
        return gp_model

    @property
    def training_statistics(self) -> dict:
        """
        Return a dictionary with statistics about the current training data.
        Useful for quickly summarizing info about the GP.
        :return:
        """

        data = {}

        data['N'] = len(self.training_data)

        # Count all of the present species in the atomic env. data
        present_species = []
<<<<<<< HEAD
        for env, _ in zip(self.training_data, self.training_labels):
=======
        for env, force in zip(self.training_data, self.training_labels):
>>>>>>> be7c057b
            present_species.append(Z_to_element(env.structure.coded_species[
                env.atom]))

        # Summarize the relevant information
        data['species'] = list(set(present_species))
        data['envs_by_species'] = dict(Counter(present_species))

        return data

    @property
    def par(self):
        """
        Backwards compability attribute
        :return:
        """
        return self.parallel

    def __del__(self):
        if (self is None):
            return
        if (self.name in _global_training_labels):
            _global_training_labels.pop(self.name, None)
            _global_training_data.pop(self.name, None)

    @staticmethod
    def backward_arguments(kwargs, new_args={}):
        """
        update the initialize arguments that were renamed
        """

        if 'kernel_name' in kwargs:
            DeprecationWarning(
                "kernel_name is being replaced with kernels")
            new_args['kernels'] = kernel_str_to_array(
                kwargs['kernel_name'])
            kwargs.pop('kernel_name')
        if 'nsample' in kwargs:
            DeprecationWarning("nsample is being replaced with n_sample")
            new_args['n_sample'] = kwargs['nsample']
            kwargs.pop('nsample')
        if 'par' in kwargs:
            DeprecationWarning("par is being replaced with parallel")
            new_args['parallel'] = kwargs['par']
            kwargs.pop('par')
        if 'no_cpus' in kwargs:
            DeprecationWarning("no_cpus is being replaced with n_cpu")
            new_args['n_cpus'] = kwargs['no_cpus']
            kwargs.pop('no_cpus')
        if 'multihyps' in kwargs:
            DeprecationWarning("multihyps is removed")
            kwargs.pop('multihyps')

        return new_args

    @staticmethod
    def backward_attributes(dictionary):
        """
        add new attributes to old instance
        or update attribute types
        """

        if ('name' not in dictionary):
            dictionary['name'] = 'default_gp'
        if ('per_atom_par' not in dictionary):
            dictionary['per_atom_par'] = True
        if ('optimization_algorithm' not in dictionary):
            dictionary['opt_algorithm'] = 'L-BFGS-B'
        if ('hyps_mask' not in dictionary):
            dictionary['hyps_mask'] = None
        if ('parallel' not in dictionary):
            dictionary['parallel'] = False
        if ('component' not in dictionary):
            dictionary['component'] = 'mc'

        if ('training_structures' not in dictionary):
            # Environments of each structure
            dictionary['training_structures'] = []
            dictionary['energy_labels'] = []  # Energies of training structures
            dictionary['energy_labels_np'] = np.empty(0, )

        if ('training_labels' not in dictionary):
            dictionary['training_labels'] = []
            dictionary['training_labels_np'] = np.empty(0,)

        if ('energy_noise' not in dictionary):
            dictionary['energy_noise'] = 0.01

        if not isinstance(dictionary['cutoffs'], dict):
            dictionary['cutoffs'] = Parameters.cutoff_array_to_dict(
                dictionary['cutoffs'])

        dictionary['hyps_mask'] = Parameters.backward(
            dictionary['kernels'], deepcopy(dictionary['hyps_mask']))

        if 'logger_name' not in dictionary:
            dictionary['logger_name'] = None<|MERGE_RESOLUTION|>--- conflicted
+++ resolved
@@ -11,13 +11,9 @@
 from collections import Counter
 from copy import deepcopy
 from numpy.random import random
-<<<<<<< HEAD
-=======
-from typing import List, Callable, Union, Tuple
->>>>>>> be7c057b
 from scipy.linalg import solve_triangular
 from scipy.optimize import minimize
-from typing import List, Callable, Union
+from typing import List, Callable, Union, Tuple
 
 from flare.env import AtomicEnvironment
 from flare.gp_algebra import get_like_from_mats, get_neg_like_grad, \
@@ -29,19 +25,7 @@
 from flare.output import Output, set_logger
 from flare.parameters import Parameters
 from flare.struc import Structure
-<<<<<<< HEAD
 from flare.utils.element_coder import NumpyEncoder, Z_to_element
-=======
-from flare.gp_algebra import get_neg_likelihood, \
-    get_like_from_mats, get_neg_like_grad, \
-    get_kernel_vector, en_kern_vec, \
-    get_ky_mat, get_ky_mat_update, \
-    _global_training_data, _global_training_labels
-
-from flare.kernels.utils import str_to_kernel_set, from_mask_to_args
-from flare.util import NumpyEncoder
-from flare.output import Output
->>>>>>> be7c057b
 
 
 class GaussianProcess:
@@ -93,17 +77,6 @@
         self.output = output
         self.opt_algorithm = opt_algorithm
 
-<<<<<<< HEAD
-=======
-        if hyps is None:
-            # If no hyperparameters are passed in, assume 2 hyps for each
-            # cutoff, plus one noise hyperparameter, and use a guess value
-            self.hyps = np.array([0.1] * (1 + 2 * len(cutoffs)))
-        else:
-            self.hyps = np.array(hyps, dtype=np.float64)
-
-        self.output = output
->>>>>>> be7c057b
         self.per_atom_par = per_atom_par
         self.maxiter = maxiter
 
@@ -112,7 +85,6 @@
         self.n_sample = n_sample
         self.parallel = parallel
 
-<<<<<<< HEAD
         self.component = component
         self.kernels = kernels
         self.cutoffs = cutoffs
@@ -131,34 +103,6 @@
                        fileout_name=None, verbose="info")
         else:
             self.logger_name = self.output.basename+'log'
-=======
-        if 'nsample' in kwargs:
-            DeprecationWarning("nsample is being replaced with n_sample")
-            self.n_sample = kwargs.get('nsample')
-        if 'par' in kwargs:
-            DeprecationWarning("par is being replaced with parallel")
-            self.parallel = kwargs.get('par')
-        if 'no_cpus' in kwargs:
-            DeprecationWarning("no_cpus is being replaced with n_cpu")
-            self.n_cpus = kwargs.get('no_cpus')
-
-        # TO DO, clean up all the other kernel arguments
-        if kernel is None:
-            kernel, grad, ek, efk = str_to_kernel_set(kernel_name, multihyps)
-            self.kernel = kernel
-            self.kernel_grad = grad
-            self.energy_force_kernel = efk
-            self.energy_kernel = ek
-            self.kernel_name = kernel.__name__
-        else:
-            DeprecationWarning("kernel, kernel_grad, energy_force_kernel "
-                               "and energy_kernel will be replaced by kernel_name")
-            self.kernel_name = kernel.__name__
-            self.kernel = kernel
-            self.kernel_grad = kernel_grad
-            self.energy_force_kernel = kwargs.get('energy_force_kernel')
-            self.energy_kernel = kwargs.get('energy_kernel')
->>>>>>> be7c057b
 
         if self.hyps is None:
             # If no hyperparameters are passed in, assume 2 hyps for each
@@ -184,13 +128,8 @@
         else:
             self.n_cpus = 1
 
-<<<<<<< HEAD
         self.training_data = []   # Atomic environments
         self.training_labels = []  # Forces acting on central atoms
-=======
-        self.training_data = []  # Atomic environments
-        self.training_labels = []  # Forces acting on central atoms of at. envs.
->>>>>>> be7c057b
         self.training_labels_np = np.empty(0, )
         self.n_envs_prev = len(self.training_data)
 
@@ -260,153 +199,12 @@
                        f"renaming the gp instance to {self.name}")
             logger.info(f"Final name of the gp instance is {self.name}")
 
-<<<<<<< HEAD
         self.sync_data()
-=======
-        assert (self.name not in _global_training_labels), \
-            f"the gp instance name, {self.name} is used"
-        assert (self.name not in _global_training_data), \
-            f"the gp instance name, {self.name} is used"
->>>>>>> be7c057b
 
         self.hyps_mask = Parameters.check_instantiation(self.hyps, self.cutoffs,
                                                         self.kernels, self.hyps_mask)
 
-<<<<<<< HEAD
         self.bounds = deepcopy(self.hyps_mask.get('bounds', None))
-=======
-        assert (len(self.cutoffs) <= 3)
-
-        if (len(self.cutoffs) > 1):
-            assert self.cutoffs[0] >= self.cutoffs[1], \
-                "2b cutoff has to be larger than 3b cutoffs"
-
-        if ('three' in self.kernel_name):
-            assert len(self.cutoffs) >= 2, \
-                "3b kernel needs two cutoffs, one for building" \
-                " neighbor list and one for the 3b"
-        if ('many' in self.kernel_name):
-            assert len(self.cutoffs) >= 3, \
-                "many-body kernel needs three cutoffs, one for building" \
-                " neighbor list and one for the 3b"
-
-        if self.multihyps is True and self.hyps_mask is None:
-            raise ValueError("Warning! Multihyperparameter mode enabled,"
-                             "but no configuration hyperparameter mask was "
-                             "passed. Did you mean to set multihyps to False?")
-        elif self.multihyps is False and self.hyps_mask is not None:
-            raise ValueError("Warning! Multihyperparameter mode disabled,"
-                             "but a configuration hyperparameter mask was "
-                             "passed. Did you mean to set multihyps to True?")
-        if isinstance(self.hyps_mask, dict) and self.multihyps is True:
-            self.multihyps = True
-
-            assert 'nspec' in self.hyps_mask, "nspec key missing in " \
-                                              "hyps_mask dictionary"
-            assert 'spec_mask' in self.hyps_mask, "spec_mask key " \
-                                                  "missing " \
-                                                  "in hyps_mask dicticnary"
-
-            hyps_mask = deepcopy(self.hyps_mask)
-
-            nspec = hyps_mask['nspec']
-            self.hyps_mask['spec_mask'] = np.array(hyps_mask['spec_mask'],
-                                                   dtype=int)
-
-            if 'nbond' in hyps_mask:
-                n2b = self.hyps_mask['nbond']
-                self.hyps_mask['bond_mask'] = np.array(hyps_mask['bond_mask'],
-                                                       dtype=int)
-                if n2b > 0:
-                    bmask = hyps_mask['bond_mask']
-                    assert (np.max(bmask) < n2b)
-                    assert len(bmask) == nspec ** 2, \
-                        f"wrong dimension of bond_mask: " \
-                        f" {len(bmask)} != nspec^2 {nspec**2}"
-                    for t2b in range(nspec):
-                        for t2b_2 in range(t2b, nspec):
-                            assert bmask[t2b * nspec + t2b_2] == bmask[
-                                t2b_2 * nspec + t2b], \
-                                'bond_mask has to be symmetric'
-            else:
-                n2b = 0
-
-            if 'ntriplet' in hyps_mask:
-                n3b = self.hyps_mask['ntriplet']
-                self.hyps_mask['triplet_mask'] = np.array(
-                    hyps_mask['triplet_mask'], dtype=int)
-                if n3b > 0:
-                    tmask = hyps_mask['triplet_mask']
-                    assert (np.max(tmask) < n3b)
-                    assert len(tmask) == nspec ** 3, \
-                        f"wrong dimension of bond_mask: " \
-                        f" {len(tmask)} != nspec^3 {nspec**3}"
-
-                    for t3b in range(nspec):
-                        for t3b_2 in range(t3b, nspec):
-                            for t3b_3 in range(t3b_2, nspec):
-                                assert tmask[
-                                           t3b * nspec * nspec + t3b_2 * nspec + t3b_3] \
-                                       == tmask[
-                                           t3b * nspec * nspec + t3b_3 * nspec + t3b_2], \
-                                    'bond_mask has to be symmetric'
-                                assert tmask[
-                                           t3b * nspec * nspec + t3b_2 * nspec + t3b_3] \
-                                       == tmask[
-                                           t3b_2 * nspec * nspec + t3b * nspec + t3b_3], \
-                                    'bond_mask has to be symmetric'
-                                assert tmask[
-                                           t3b * nspec * nspec + t3b_2 * nspec + t3b_3] \
-                                       == tmask[
-                                           t3b_2 * nspec * nspec + t3b_3 * nspec + t3b], \
-                                    'bond_mask has to be symmetric'
-                                assert tmask[
-                                           t3b * nspec * nspec + t3b_2 * nspec + t3b_3] \
-                                       == tmask[
-                                           t3b_3 * nspec * nspec + t3b * nspec + t3b_2], \
-                                    'bond_mask has to be symmetric'
-                                assert tmask[
-                                           t3b * nspec * nspec + t3b_2 * nspec + t3b_3] \
-                                       == tmask[
-                                           t3b_3 * nspec * nspec + t3b_2 * nspec + t3b], \
-                                    'bond_mask has to be symmetric'
-            else:
-                n3b = 0
-
-            if (len(self.cutoffs) <= 2):
-                assert ((n2b + n3b) > 0)
-            else:
-                assert ((n2b + n3b + 1) > 0)
-
-            if 'map' in hyps_mask:
-                assert ('original' in hyps_mask), \
-                    "original hyper parameters have to be defined"
-                # Ensure typed correctly as numpy array
-                self.hyps_mask['original'] = np.array(hyps_mask['original'])
-
-                if (len(self.cutoffs) <= 2):
-                    assert (n2b * 2 + n3b * 2 + 1) == len(
-                        hyps_mask['original']), \
-                        "the hyperparmeter length is inconsistent with the mask"
-                else:
-                    assert (n2b * 2 + n3b * 2 + 1 * 2 + 1) == len(
-                        hyps_mask['original']), \
-                        "the hyperparmeter length is inconsistent with the mask"
-                assert len(hyps_mask['map']) == len(self.hyps), \
-                    "the hyperparmeter length is inconsistent with the mask"
-                if (len(hyps_mask['original']) - 1) not in hyps_mask['map']:
-                    assert hyps_mask['train_noise'] is False, \
-                        "train_noise should be False when noise is not in hyps"
-            else:
-                assert hyps_mask['train_noise'] is True, \
-                    "train_noise should be True when map is not used"
-                if (len(self.cutoffs) <= 2):
-                    assert (n2b * 2 + n3b * 2 + 1) == len(self.hyps), \
-                        "the hyperparmeter length is inconsistent with the mask"
-                else:
-                    assert (n2b * 2 + n3b * 2 + 1 * 2 + 1) == len(self.hyps), \
-                        "the hyperparmeter length is inconsistent with the mask"
->>>>>>> be7c057b
 
     def update_kernel(self, kernels, component="mc", hyps_mask=None):
         kernel, grad, ek, efk = str_to_kernel_set(
@@ -517,7 +315,6 @@
                 hyperparameter optimization.
         """
 
-<<<<<<< HEAD
         verbose = "warning"
         if print_progress:
             verbose = "info"
@@ -528,16 +325,10 @@
 
         disp = print_progress
 
-=======
->>>>>>> be7c057b
         if len(self.training_data) == 0 or len(self.training_labels) == 0:
             raise Warning("You are attempting to train a GP with no "
                           "training data. Add environments and forces "
                           "to the GP and try again.")
-<<<<<<< HEAD
-=======
-            return None
->>>>>>> be7c057b
 
         x_0 = self.hyps
 
@@ -598,11 +389,7 @@
         """
 
         # Check that alpha is up to date with training set
-<<<<<<< HEAD
         size3 = len(self.training_data) * 3 + len(self.training_structures)
-=======
-        size3 = len(self.training_data) * 3
->>>>>>> be7c057b
 
         # If model is empty, then just return
         if size3 == 0:
@@ -848,34 +635,11 @@
     def from_dict(dictionary):
         """Create GP object from dictionary representation."""
 
-<<<<<<< HEAD
         GaussianProcess.backward_arguments(dictionary, dictionary)
         GaussianProcess.backward_attributes(dictionary)
 
         new_gp = GaussianProcess(**dictionary)
 
-=======
-        multihyps = dictionary.get('multihyps', False)
-
-        new_gp = GaussianProcess(kernel_name=dictionary['kernel_name'],
-                                 cutoffs=np.array(dictionary['cutoffs']),
-                                 hyps=np.array(dictionary['hyps']),
-                                 hyp_labels=dictionary['hyp_labels'],
-                                 parallel=dictionary.get('parallel', False) or
-                                          dictionary.get('par', False),
-                                 per_atom_par=dictionary.get('per_atom_par',
-                                                             True),
-                                 n_cpus=dictionary.get(
-                                     'n_cpus') or dictionary.get('no_cpus'),
-                                 maxiter=dictionary['maxiter'],
-                                 opt_algorithm=dictionary.get(
-                                     'opt_algorithm', 'L-BFGS-B'),
-                                 multihyps=multihyps,
-                                 hyps_mask=dictionary.get('hyps_mask', None),
-                                 name=dictionary.get('name', 'default_gp')
-                                 )
-
->>>>>>> be7c057b
         # Save time by attempting to load in computed attributes
         if ('training_data' in dictionary):
             new_gp.training_data = [AtomicEnvironment.from_dict(env) for env in
@@ -916,14 +680,9 @@
                 new_gp.alpha = None
                 new_gp.ky_mat_inv = None
                 filename = dictionary['ky_mat_file']
-<<<<<<< HEAD
                 logger = logging.getLogger(self.logger_name)
                 logger.warning("the covariance matrices are not loaded"
                                f"because {filename} cannot be found")
-=======
-                Warning("the covariance matrices are not loaded" \
-                        f"because {filename} cannot be found")
->>>>>>> be7c057b
         else:
             new_gp.ky_mat_inv = np.array(dictionary['ky_mat_inv']) \
                 if dictionary.get('ky_mat_inv') is not None else None
@@ -953,12 +712,7 @@
         self.ky_mat_inv = ky_mat_inv
 
     def adjust_cutoffs(self, new_cutoffs: Union[list, tuple, 'np.ndarray'],
-<<<<<<< HEAD
                        reset_L_alpha=True, train=True, new_hyps_mask=None):
-=======
-                       reset_L_alpha=True,
-                       train=True):
->>>>>>> be7c057b
         """
         Loop through atomic environment objects stored in the training data,
         and re-compute cutoffs for each. Useful if you want to gauge the
@@ -985,14 +739,10 @@
             self.training_data[i].setup_mask(hm)
             self.training_data[i].compute_env()
 
-<<<<<<< HEAD
         # Ensure that training data and labels are still consistent
         self.sync_data()
 
         self.cutoffs = new_cutoffs
-=======
-        self.cutoffs = np.array(new_cutoffs)
->>>>>>> be7c057b
 
         if reset_L_alpha:
             del self.l_mat
@@ -1003,12 +753,8 @@
             self.train()
 
     def remove_force_data(self, indexes: Union[int, List[int]],
-<<<<<<< HEAD
-                          update_matrices: bool = True):
-=======
                           update_matrices: bool = True)->Tuple[List[Structure],
                                                               List['ndarray']]:
->>>>>>> be7c057b
         """
         Remove force components from the model. Convenience function which
         deletes individual data points.
@@ -1019,12 +765,9 @@
         (Undefined behavior may result if you try to make predictions and/or
         add to the training set afterwards).
 
-<<<<<<< HEAD
-=======
         Returns training data which was removed akin to a pop method, in order
         of lowest to highest index passed in.
 
->>>>>>> be7c057b
         :param indexes: Indexes of envs in training data to remove.
         :param update_matrices: If false, will not update the GP's matrices
             afterwards (which can be time consuming for large models).
@@ -1039,8 +782,6 @@
 
         if max(indexes) > len(self.training_data):
             raise ValueError("Index out of range of data")
-<<<<<<< HEAD
-=======
 
         # Get in reverse order so that modifying higher indexes doesn't affect
         # lower indexes
@@ -1052,14 +793,9 @@
             removed_labels.append(self.training_labels.pop(i))
 
         self.training_labels_np = np.hstack(self.training_labels)
-        _global_training_data[self.name] = self.training_data
-        _global_training_labels[self.name] = self.training_labels_np
-
-        # TODO Forwards compatibility: Remove once energy labels are on
-        # the master branch
-        if hasattr(self, 'all_labels') and hasattr(self, 'energy_labels_np'):
-            self.all_labels = np.concatenate((self.training_labels_np,
+        self.all_labels = np.concatenate((self.training_labels_np,
                                           self.energy_labels_np))
+        self.sync_data()
 
         if update_matrices:
             self.set_L_alpha()
@@ -1070,24 +806,6 @@
         removed_labels.reverse()
 
         return removed_data, removed_labels
->>>>>>> be7c057b
-
-        # Get in reverse order so that modifying higher indexes doesn't affect
-        # lower indexes
-        indexes.sort(reverse=True)
-
-        for i in indexes:
-            del self.training_data[i]
-            del self.training_labels[i]
-
-        self.training_labels_np = np.hstack(self.training_labels)
-        self.all_labels = np.concatenate((self.training_labels_np,
-                                          self.energy_labels_np))
-        self.sync_data()
-
-        if update_matrices:
-            self.set_L_alpha()
-            self.compute_matrices()
 
     def write_model(self, name: str, format: str = 'json'):
         """
@@ -1146,32 +864,16 @@
         if '.json' in filename or 'json' in format:
             with open(filename, 'r') as f:
                 gp_model = GaussianProcess.from_dict(json.loads(f.readline()))
-<<<<<<< HEAD
-=======
-                gp_model.check_instantiation()
-                _global_training_data[gp_model.name] \
-                    = gp_model.training_data
-                _global_training_labels[gp_model.name] \
-                    = gp_model.training_labels_np
-
->>>>>>> be7c057b
 
         elif '.pickle' in filename or 'pickle' in format:
             with open(filename, 'rb') as f:
 
                 gp_model = pickle.load(f)
 
-<<<<<<< HEAD
                 GaussianProcess.backward_arguments(
                     gp_model.__dict__, gp_model.__dict__)
 
                 GaussianProcess.backward_attributes(gp_model.__dict__)
-=======
-                _global_training_data[gp_model.name] \
-                    = gp_model.training_data
-                _global_training_labels[gp_model.name] \
-                    = gp_model.training_labels_np
->>>>>>> be7c057b
 
                 if len(gp_model.training_data) > 5000:
                     try:
@@ -1207,11 +909,7 @@
 
         # Count all of the present species in the atomic env. data
         present_species = []
-<<<<<<< HEAD
         for env, _ in zip(self.training_data, self.training_labels):
-=======
-        for env, force in zip(self.training_data, self.training_labels):
->>>>>>> be7c057b
             present_species.append(Z_to_element(env.structure.coded_species[
                 env.atom]))
 
