import numpy as np
from math import floor

from typing import List

from flare.struc import Structure
from flare.utils.element_coder import Z_to_element
from flare.gp_algebra import _global_training_data, _global_training_structures
from flare.kernels.utils import from_mask_to_args

from flare.mgp.mapxb import MapXbody, SingleMapXbody
from flare.mgp.utils import get_triplets, get_kernel_term
from flare.mgp.grid_kernels_3b import triplet_cutoff


class Map3body(MapXbody):

    def __init__(self, **kwargs):

        self.kernel_name = "threebody"
        self.singlexbody = SingleMap3body
        self.bodies = 3
        super().__init__(**kwargs)


    def build_bond_struc(self, species_list):
        '''
        build a bond structure, used in grid generating
        '''

        # 2 body (2 atoms (1 bond) config)
        self.spc = []
        N_spc = len(species_list)
        for spc1_ind in range(N_spc):
            spc1 = species_list[spc1_ind]
            for spc2_ind in range(N_spc):  # (spc1_ind, N_spc):
                spc2 = species_list[spc2_ind]
                for spc3_ind in range(N_spc):  # (spc2_ind, N_spc):
                    spc3 = species_list[spc3_ind]
                    species = [spc1, spc2, spc3]
                    self.spc.append(species)


    def get_arrays(self, atom_env):

        spcs, comp_r, comp_xyz = \
            get_triplets(atom_env.ctype, atom_env.etypes,
                    atom_env.bond_array_3, atom_env.cross_bond_inds,
                    atom_env.cross_bond_dists, atom_env.triplet_counts)

        return spcs, comp_r, comp_xyz

    def find_map_index(self, spc):
        return self.spc.index(spc)


class SingleMap3body(SingleMapXbody):

    def __init__(self, **kwargs):
        '''
        Build 3-body MGP

        '''

        self.bodies = 3
        self.kernel_name = 'threebody'

        super().__init__(**kwargs)

        # initialize bounds
        self.set_bounds(0, np.ones(3))

        self.grid_interval = np.min((self.bounds[1]-self.bounds[0])/self.grid_num)

        spc = self.species
        self.species_code = Z_to_element(spc[0]) + '_' + \
            Z_to_element(spc[1]) + '_' + Z_to_element(spc[2])
        self.kv3name = f'kv3_{self.species_code}'


    def set_bounds(self, lower_bound, upper_bound):
        if self.auto_lower:
            if isinstance(lower_bound, float):
                self.bounds[0] = np.ones(3) * lower_bound
            else:
                self.bounds[0] = lower_bound
        if self.auto_upper:
            if isinstance(upper_bound, float):
                self.bounds[1] = np.ones(3) * upper_bound
            else:
                self.bounds[1] = upper_bound


    def construct_grids(self):
        '''
        Return:
            An array of shape (n_grid, 3)
        '''
        # build grids in each dimension
        triplets = []
        for d in range(3):
            bonds = np.linspace(self.bounds[0][d], self.bounds[1][d],
                self.grid_num[d], dtype=np.float64)
            triplets.append(bonds)

#        r1 = np.tile(bonds1, (nb12, nb2, 1))
#        r1 = np.moveaxis(r1, -1, 0)
#        r2 = np.tile(bonds2, (nb1, nb12, 1))
#        r2 = np.moveaxis(r2, -1, 1)
#        r12 = np.tile(bonds12, (nb1, nb2, 1))

        # concatenate into one array: n_grid x 3
        mesh = np.meshgrid(*triplets, indexing='ij')
        del triplets

        mesh_list = []
        n_grid = np.prod(self.grid_num)
        for d in range(3):
            mesh_list.append(np.reshape(mesh[d], n_grid))

        mesh_list = np.array(mesh_list).T

        return mesh_list


    def set_env(self, grid_env, grid_pt):
        r1, r2, r12 = grid_pt
        dist12 = r12
        grid_env.bond_array_3 = np.array([[r1, 1, 0, 0], [r2, 0, 0, 0]])
        grid_env.cross_bond_dists = np.array([[0, dist12], [dist12, 0]])

        return grid_env


    def skip_grid(self, grid_pt):
        r1, r2, r12 = grid_pt

        return False

        if not self.map_force:
            relaxation = 1/2 * np.max(self.grid_num) * self.grid_interval
            if r1 + r2 < r12 - relaxation:
                return True
            if r1 + r12 < r2 - relaxation:
                return True
            if r12 + r2 < r1 - relaxation:
                return True

        return False


    def _gengrid_numba(self, name, env12, kernel_info, force_block, s, e):
        """
        Loop over different parts of the training set. from element s to element e

        Args:
            name: name of the gp instance
            s: start index of the training data parition
            e: end index of the training data parition
            env12: AtomicEnvironment container of the triplet
            kernel_info: return value of the get_3b_kernel
        """

        grid_kernel, _, _, cutoffs, hyps, hyps_mask = kernel_info

        args = from_mask_to_args(hyps, cutoffs, hyps_mask)
        r_cut = cutoffs['threebody']

        grids = self.construct_grids()

        if (e-s) == 0:
            return np.empty((grids.shape[0], 0), dtype=np.float64)
        coords = np.zeros((grids.shape[0], 9), dtype=np.float64) # padding 0
        coords[:, 0] = np.ones_like(coords[:, 0])

        fj, fdj = triplet_cutoff(grids, r_cut, coords, derivative=True) # TODO: add cutoff func
        fdj = fdj[:, [0]]

        if self.map_force:
            prefix = 'force'
        else:
            prefix = 'energy'

        if force_block:
            training_data = _global_training_data[name]
            kern_type = f'{prefix}_force'
        else:
            training_data = _global_training_structures[name]
            kern_type = f'{prefix}_energy'

        k_v = []
<<<<<<< HEAD
        for m_index in range(size):
            structure = training_structures[m_index + s]
            kern_curr = 0
            for environment in structure:
                kern_curr += en_kernel(x, environment, *args)
            kv += [kern_curr]

        return np.hstack(k_v)

    def _gengrid_var_simple(self, env12, kernel_info):
        '''
        Generate 3D grids for variance upper bound, based on the inequality:
        V(c, p)^2 <= V(c, c) V(p, p)
        where c, p are two triplets or environments
        '''

        kernel, en_kernel, en_force_kernel, cutoffs, hyps, hyps_mask = \
            kernel_info


        args = from_mask_to_args(hyps, cutoffs, hyps_mask)
        r_cut = cutoffs['threebody']

        if hyps_mask is not None:
            _, _, nspec, spec_mask, _, _, _, triplet_mask, _, _, _, _, sig3, ls3 = args 
            bc1 = spec_mask[env12.ctype]
            bc2 = spec_mask[env12.etypes[0]]
            bc3 = spec_mask[env12.etypes[1]]
            ttype = triplet_mask[nspec * nspec * bc1 + nspec * bc2 + bc3]
            ls = ls3[ttype]
            sig = sig3[ttype]
#            raise NotImplementedError
        else:
            sig = hyps[0]
            ls = hyps[1]

        grids = self.construct_grids()

        if self.map_force:
            raise NotImplementedError
        else:
            return self_three_body_mc_en_jit(env12.ctype, env12.etypes,
                grids, sig, ls, r_cut)

=======
        for m_index in range(s, e):
            data = training_data[m_index]
            kern_vec = grid_kernel(kern_type, data, grids, fj, fdj,
                                   env12.ctype, env12.etypes,
                                   *args)
            k_v.append(kern_vec)

        if len(k_v) > 0:
            k_v = np.vstack(k_v).T
        else:
            k_v = np.zeros((grids.shape[0], 0))

        return k_v
>>>>>>> 8395cd62
<|MERGE_RESOLUTION|>--- conflicted
+++ resolved
@@ -189,15 +189,20 @@
             kern_type = f'{prefix}_energy'
 
         k_v = []
-<<<<<<< HEAD
-        for m_index in range(size):
-            structure = training_structures[m_index + s]
-            kern_curr = 0
-            for environment in structure:
-                kern_curr += en_kernel(x, environment, *args)
-            kv += [kern_curr]
-
-        return np.hstack(k_v)
+        for m_index in range(s, e):
+            data = training_data[m_index]
+            kern_vec = grid_kernel(kern_type, data, grids, fj, fdj,
+                                   env12.ctype, env12.etypes,
+                                   *args)
+            k_v.append(kern_vec)
+
+        if len(k_v) > 0:
+            k_v = np.vstack(k_v).T
+        else:
+            k_v = np.zeros((grids.shape[0], 0))
+
+        return k_v
+
 
     def _gengrid_var_simple(self, env12, kernel_info):
         '''
@@ -233,19 +238,3 @@
         else:
             return self_three_body_mc_en_jit(env12.ctype, env12.etypes,
                 grids, sig, ls, r_cut)
-
-=======
-        for m_index in range(s, e):
-            data = training_data[m_index]
-            kern_vec = grid_kernel(kern_type, data, grids, fj, fdj,
-                                   env12.ctype, env12.etypes,
-                                   *args)
-            k_v.append(kern_vec)
-
-        if len(k_v) > 0:
-            k_v = np.vstack(k_v).T
-        else:
-            k_v = np.zeros((grids.shape[0], 0))
-
-        return k_v
->>>>>>> 8395cd62
