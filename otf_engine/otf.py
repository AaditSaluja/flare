--- conflicted
+++ resolved
@@ -140,10 +140,6 @@
         # Precompute dt squared for efficiency
         dtdt = self.dt ** 2
 
-<<<<<<< HEAD
-    
-=======
->>>>>>> 91af228e
         for i, pre_pos in enumerate(self.structure.prev_positions):
             temp_pos = np.array(self.structure.positions[i])
             mass = self.structure.mass_dict[self.structure.species[i]]
