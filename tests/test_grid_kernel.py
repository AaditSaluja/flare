--- conflicted
+++ resolved
@@ -130,11 +130,7 @@
     # force_energy = np.zeros(3, dtype=np.float)
     # energy_energy = np.zeros(3, dtype=np.float)
     for i in range(3):
-<<<<<<< HEAD
-        energy_force[i] = force_en_kernel(env, grid_env, i, *args)
-=======
         energy_force[i] = force_en_kernel(env, grid_env, i+1, *args)
->>>>>>> b3ab9180
         # force_energy[i] = force_en_kernel(env, grid_env, i, *args)
         # force_force[i] = kernel(grid_env, env, 0, i, *args)
 #     result = funcs[1][i](env1, env2, d1, *args1)
