# Adapted from: https://github.com/satu0king/Github-Documentation-With-Doxygen
# This is a basic workflow to help you get started with Actions

name: build

# Controls when the action will run. Triggers the workflow on push or pull request
# events but only for the master branch
on: [push, pull_request]


# A workflow run is made up of one or more jobs that can run sequentially or in parallel
jobs:
  # This workflow contains a single job called "build"
  build:
    strategy:
      matrix:
        omp: [OFF, ON]
        lapack: [OFF, ON]
    name: "(OpenMP, Lapack) ="

    # The type of runner that the job will run on
    runs-on: ubuntu-latest

    env:
      BUILD_DIR: build_${{ matrix.omp }}_${{ matrix.lapack }}
      CC: gcc-9
      CXX: g++-9

    # Steps represent a sequence of tasks that will be executed as part of the job
    steps:
    # Checks-out your repository under $GITHUB_WORKSPACE, so your job can access it
    - uses: actions/checkout@v2

    - name: Install Sphinx and Breathe
      run: |
        sudo apt-get update
        sudo apt-get install python3-sphinx python3-sphinx-rtd-theme python3-breathe

    - name: Run Doxygen
      uses: mattnotmitt/doxygen-action@v1.1.0
      with:
        # Path to Doxyfile
        doxyfile-path: "./Doxyfile" # default is ./Doxyfile
        # Working directory
        working-directory: "./docs" # default is .

    - name: Run Sphinx
      run: |
        cd docs
        pwd
        ls
        make html

    - name: Publish the docs
      uses: peaceiris/actions-gh-pages@v3
      with:
        github_token: ${{ secrets.GITHUB_TOKEN }}
        # Default Doxyfile build documentation to html directory.
        # Change the directory if changes in Doxyfile
        publish_dir: ./docs/_build/html

    - name: Build
      run: |
        sudo apt install liblapacke liblapacke-dev
        mkdir ${BUILD_DIR}
        cd ${BUILD_DIR}

        if [ "${{ matrix.omp }}" = "ON" ]; then
          unset NO_OMP
        else
          export NO_OMP=1
        fi

        if [ "${{ matrix.lapack }}" = "ON" ]; then
          unset NO_LAPACK
        else
          export NO_LAPACK=1
        fi

        echo "OpenMP ${{ matrix.omp }}"
        echo "Lapack ${{ matrix.lapack }}"

        cmake ..
        cmake --build . -j
        cp _C_flare* ../flare_pp
        cd ctests
        ./tests

    - name: Install LAMMPS
      run: |
        git clone --depth 1 https://github.com/lammps/lammps.git lammps
<<<<<<< HEAD
        cp lammps_plugins/pair_flare.* lammps/src
        cp lammps_plugins/compute_flare_std_atom.* lammps/src
        cp lammps_plugins/lammps_descriptor.* lammps/src
        cp src/flare_pp/y_grad.* lammps/src
        cp src/flare_pp/radial.* lammps/src
        cp src/flare_pp/cutoffs.* lammps/src
=======
        cd lammps_plugins
        ./install.sh $(pwd)/../lammps
        cd ..
>>>>>>> 85665817
        sudo cp -r ${BUILD_DIR}/External/Eigen3/Eigen /usr/include
        cd lammps
        mkdir build
        cd build
        cmake ../cmake -DPKG_KOKKOS=ON -DKokkos_ENABLE_OPENMP=ON
        make -j4

    - name: Pip install
      run: |
        pip install codecov pytest pytest-cov pytest_mock
        pip install -r requirements.txt

    - name: Run tests
      run: |
        export lmp=$(pwd)/lammps/build/lmp
        cd tests
        pytest

    - name: Run LAMMPS tests with Kokkos
      run: |
        export lmp="$(pwd)/lammps/build/lmp -k on t 4 -sf kk -pk kokkos newton on neigh full"
        cd tests
        pytest test_lammps.py<|MERGE_RESOLUTION|>--- conflicted
+++ resolved
@@ -89,18 +89,9 @@
     - name: Install LAMMPS
       run: |
         git clone --depth 1 https://github.com/lammps/lammps.git lammps
-<<<<<<< HEAD
-        cp lammps_plugins/pair_flare.* lammps/src
-        cp lammps_plugins/compute_flare_std_atom.* lammps/src
-        cp lammps_plugins/lammps_descriptor.* lammps/src
-        cp src/flare_pp/y_grad.* lammps/src
-        cp src/flare_pp/radial.* lammps/src
-        cp src/flare_pp/cutoffs.* lammps/src
-=======
         cd lammps_plugins
         ./install.sh $(pwd)/../lammps
         cd ..
->>>>>>> 85665817
         sudo cp -r ${BUILD_DIR}/External/Eigen3/Eigen /usr/include
         cd lammps
         mkdir build
