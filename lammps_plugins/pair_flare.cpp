#include "pair_flare.h"
#include "atom.h"
#include "comm.h"
#include "error.h"
#include "force.h"
#include "memory.h"
#include "neigh_list.h"
#include "neigh_request.h"
#include "neighbor.h"
#include <Eigen/Dense>
#include <cmath>
#include <cstdio>
#include <cstdlib>
#include <cstring>
#include <iostream>
#include <vector>
#include <sys/time.h>

// flare++ modules
#include "cutoffs.h"
#include "lammps_descriptor.h"
#include "radial.h"
#include "y_grad.h"

using namespace LAMMPS_NS;

#define MAXLINE 1024

typedef unsigned long long timestamp_t;

static timestamp_t
get_timestamp ()
{
  struct timeval now;
  gettimeofday (&now, NULL);
  return  now.tv_usec + (timestamp_t)now.tv_sec * 1000000;
}



/* ---------------------------------------------------------------------- */

PairFLARE::PairFLARE(LAMMPS *lmp) : Pair(lmp) {
  restartinfo = 0;
  manybody_flag = 1;

  beta = NULL;
}

/* ----------------------------------------------------------------------
   check if allocated, since class can be destructed when incomplete
------------------------------------------------------------------------- */

PairFLARE::~PairFLARE() {
  if (copymode)
    return;

  memory->destroy(beta);

  if (allocated) {
    memory->destroy(setflag);
    memory->destroy(cutsq);
  }
}

/* ---------------------------------------------------------------------- */

void PairFLARE::compute(int eflag, int vflag) {
  int i, j, ii, jj, inum, jnum, itype, jtype, n_inner, n_count;
  double evdwl, delx, dely, delz, xtmp, ytmp, ztmp, rsq;
  double *coeff;
  int *ilist, *jlist, *numneigh, **firstneigh;

  evdwl = 0.0;
  ev_init(eflag, vflag);

  double **x = atom->x;
  double **f = atom->f;
  int *type = atom->type;
  int nlocal = atom->nlocal;
  int nall = nlocal + atom->nghost;
  int newton_pair = force->newton_pair;

  inum = list->inum;
  ilist = list->ilist;
  numneigh = list->numneigh;
  firstneigh = list->firstneigh;

  int beta_init, beta_counter;
  double B2_norm_squared, B2_val_1, B2_val_2;
  Eigen::VectorXd single_bond_vals, B2_vals, B2_env_dot, u;
  Eigen::MatrixXd single_bond_env_dervs, B2_env_dervs;
  double empty_thresh = 1e-8;

  for (ii = 0; ii < inum; ii++) {
    i = list->ilist[ii];
    itype = type[i];
    jnum = numneigh[i];
    xtmp = x[i][0];
    ytmp = x[i][1];
    ztmp = x[i][2];
    jlist = firstneigh[i];

    // Count the atoms inside the cutoff.
    n_inner = 0;
    for (int jj = 0; jj < jnum; jj++) {
      j = jlist[jj];
      int s = type[j] - 1;
      double cutoff_val = cutoff_matrix(itype-1, s);

      delx = x[j][0] - xtmp;
      dely = x[j][1] - ytmp;
      delz = x[j][2] - ztmp;
      rsq = delx * delx + dely * dely + delz * delz;
      if (rsq < (cutoff_val * cutoff_val))
        n_inner++;
    }

    // Compute covariant descriptors.
    double secs;
    single_bond_multiple_cutoffs(x, type, jnum, n_inner, i, xtmp, ytmp, ztmp,
                                 jlist, basis_function, cutoff_function,
                                 n_species, n_max, l_max, radial_hyps,
                                 cutoff_hyps, single_bond_vals,
                                 single_bond_env_dervs, cutoff_matrix);

    // Compute invariant descriptors.
    B2_descriptor(B2_vals, B2_norm_squared,
                  single_bond_vals, n_species, n_max, l_max);

    compute_energy_and_u(B2_vals, B2_norm_squared, single_bond_vals, power,
           n_species, n_max, l_max, beta_matrices[itype - 1], u, &evdwl, normalized);

    // Continue if the environment is empty.
    if (B2_norm_squared < empty_thresh)
      continue;

    // Update energy, force and stress arrays.
    n_count = 0;
    double fxsum = 0, fysum = 0, fzsum = 0;
    for (int jj = 0; jj < jnum; jj++) {
      j = jlist[jj];
      int s = type[j] - 1;
      double cutoff_val = cutoff_matrix(itype-1, s);
      delx = xtmp - x[j][0];
      dely = ytmp - x[j][1];
      delz = ztmp - x[j][2];
      rsq = delx * delx + dely * dely + delz * delz;

      if (rsq < (cutoff_val * cutoff_val)) {
        // Compute partial force f_ij = u * dA/dr_ij
        double fx = single_bond_env_dervs.row(n_count * 3).dot(u);
        double fy = single_bond_env_dervs.row(n_count * 3 + 1).dot(u);
        double fz = single_bond_env_dervs.row(n_count * 3 + 2).dot(u);
        // Compute local energy and partial forces.

        f[i][0] += fx;
        f[i][1] += fy;
        f[i][2] += fz;
        f[j][0] -= fx;
        f[j][1] -= fy;
        f[j][2] -= fz;
        fxsum += fx;
        fysum += fy;
        fzsum += fz;
        //printf("i = %d, j = %d, f = %g %g %g\n", i, j, fx, fy, fz);

        if (vflag) {
          ev_tally_xyz(i, j, nlocal, newton_pair, 0.0, 0.0, fx, fy, fz, delx,
                       dely, delz);
        }
        n_count++;
      }
    }
      //printf("i = %d, Fsum = %g %g %g\n", i, fxsum, fysum, fzsum);

    // Compute local energy.
    if (eflag)
      ev_tally_full(i, 2.0 * evdwl, 0.0, 0.0, 0.0, 0.0, 0.0);
  }

  if (vflag_fdotr)
    virial_fdotr_compute();
}

/* ----------------------------------------------------------------------
   allocate all arrays
------------------------------------------------------------------------- */

void PairFLARE::allocate() {
  allocated = 1;
  int n = atom->ntypes;

  memory->create(setflag, n + 1, n + 1, "pair:setflag");

  // Set the entire setflag to 1 (otherwise pair.cpp will throw an error)
  // off-diagonal needed for hybrid/overlay (note: we only support pair_coeff * *)
  for (int i = 1; i <= n; i++)
<<<<<<< HEAD
    for (int j = 1; j <= n; j++)
      setflag[i][j] = 1;

  // Create cutsq array (used in pair.cpp)
  memory->create(cutsq, n + 1, n + 1, "pair:cutsq");
=======
    setflag[i][i] = 1;
>>>>>>> 700f2c86
}

/* ----------------------------------------------------------------------
   global settings
------------------------------------------------------------------------- */

void PairFLARE::settings(int narg, char ** /*arg*/) {
  // "flare" should be the only word after "pair_style" in the input file.
  if (narg > 0)
    error->all(FLERR, "Illegal pair_style command");
}

/* ----------------------------------------------------------------------
   set coeffs for one or more type pairs
   read DYNAMO funcfl file
------------------------------------------------------------------------- */

void PairFLARE::coeff(int narg, char **arg) {
  if (!allocated)
    allocate();

  // Should be exactly 3 arguments following "pair_coeff" in the input file.
  if (narg != 3)
    error->all(FLERR, "Incorrect args for pair coefficients");

  // Ensure I,J args are "* *".
  if (strcmp(arg[0], "*") != 0 || strcmp(arg[1], "*") != 0)
    error->all(FLERR, "Incorrect args for pair coefficients");

  read_file(arg[2]);
}

/* ----------------------------------------------------------------------
   init specific to this pair style
------------------------------------------------------------------------- */

void PairFLARE::init_style() {
  // Require newton on.
  if (force->newton_pair == 0)
    error->all(FLERR, "Pair style requires newton pair on");

  // Request a full neighbor list.
  neighbor->add_request(this, NeighConst::REQ_FULL);
}

/* ----------------------------------------------------------------------
   init for one type pair i,j and corresponding j,i
------------------------------------------------------------------------- */

double PairFLARE::init_one(int i, int j) {
  // init_one is called for each i, j pair in pair.cpp after calling init_style.

  return cutoff;
}

/* ----------------------------------------------------------------------
   read potential values from a DYNAMO single element funcfl file
------------------------------------------------------------------------- */

void PairFLARE::read_file(char *filename) {
  int me = comm->me;
  char line[MAXLINE], radial_string[MAXLINE], cutoff_string[MAXLINE], kernel_string[MAXLINE];
  int radial_string_length, cutoff_string_length, kernel_string_length;
  FILE *fptr;

  // Check that the potential file can be opened.
  if (me == 0) {
    fptr = utils::open_potential(filename,lmp,nullptr);
    if (fptr == NULL) {
      char str[128];
      snprintf(str, 128, "Cannot open potential file %s", filename);
      error->one(FLERR, str);
    }
  }

  int tmp, nwords;
  if (me == 0) {
    fgets(line, MAXLINE, fptr); // Date and contributor

    fgets(line, MAXLINE, fptr); // Power, use integer instead of double for simplicity
    sscanf(line, "%i %s", &power, &kernel_string);
    kernel_string_length = strlen(kernel_string);

    fgets(line, MAXLINE, fptr);
    sscanf(line, "%s", radial_string); // Radial basis set
    radial_string_length = strlen(radial_string);

    fgets(line, MAXLINE, fptr);
    sscanf(line, "%i %i %i %i", &n_species, &n_max, &l_max, &beta_size);

    fgets(line, MAXLINE, fptr);
    sscanf(line, "%s", cutoff_string); // Cutoff function
    cutoff_string_length = strlen(cutoff_string);
  }

  MPI_Bcast(&power, 1, MPI_INT, 0, world);
  MPI_Bcast(&n_species, 1, MPI_INT, 0, world);
  MPI_Bcast(&n_max, 1, MPI_INT, 0, world);
  MPI_Bcast(&l_max, 1, MPI_INT, 0, world);
  MPI_Bcast(&beta_size, 1, MPI_INT, 0, world);
  MPI_Bcast(&cutoff, 1, MPI_DOUBLE, 0, world);
  MPI_Bcast(&radial_string_length, 1, MPI_INT, 0, world);
  MPI_Bcast(&cutoff_string_length, 1, MPI_INT, 0, world);
  MPI_Bcast(&kernel_string_length, 1, MPI_INT, 0, world);
  MPI_Bcast(radial_string, radial_string_length + 1, MPI_CHAR, 0, world);
  MPI_Bcast(cutoff_string, cutoff_string_length + 1, MPI_CHAR, 0, world);
  MPI_Bcast(kernel_string, kernel_string_length + 1, MPI_CHAR, 0, world);

  // Parse the cutoffs.
  int n_cutoffs = n_species * n_species;
  memory->create(cutoffs, n_cutoffs, "pair:cutoffs");
  if (me == 0)
    grab(fptr, n_cutoffs, cutoffs);
  MPI_Bcast(cutoffs, n_cutoffs, MPI_DOUBLE, 0, world);

  // Create cutsq array (used in pair.cpp)
  memory->create(cutsq, n_species + 1, n_species + 1, "pair:cutsq");
  memset(&cutsq[0][0], 0, (n_species + 1) * (n_species + 1) * sizeof(double));

  // Fill in the cutoff matrix.
  cutoff = -1;
  cutoff_matrix = Eigen::MatrixXd::Zero(n_species, n_species);
  int cutoff_count = 0;
  for (int i = 0; i < n_species; i++){
    for (int j = 0; j < n_species; j++){
      double cutoff_val = cutoffs[cutoff_count];
      cutoff_matrix(i, j) = cutoff_val;
      cutsq[i + 1][j + 1] = cutoff_val * cutoff_val;
      if (cutoff_val > cutoff) cutoff = cutoff_val;
      cutoff_count ++;
    }
  }

  // Set number of descriptors.
  int n_radial = n_max * n_species;
  n_descriptors = (n_radial * (n_radial + 1) / 2) * (l_max + 1);

  // Check the relationship between the power spectrum and beta.
  int beta_check;
  if (power == 1) {
    beta_check = n_descriptors;
  } else if (power == 2) {
    beta_check = n_descriptors * (n_descriptors + 1) / 2;
  } else {
    error->all(FLERR, "Power should be 1 or 2.");
  }
  if (beta_check != beta_size)
    error->all(FLERR, "Beta size doesn't match the number of descriptors.");

  // Set the radial basis.
  if (!strcmp(radial_string, "chebyshev")) {
    basis_function = chebyshev;
    radial_hyps = std::vector<double>{0, cutoff};
  }

  // Set the cutoff function.
  if (!strcmp(cutoff_string, "quadratic"))
    cutoff_function = quadratic_cutoff;
  else if (!strcmp(cutoff_string, "cosine"))
    cutoff_function = cos_cutoff;

  // Set the kernel
  if (strcmp(kernel_string, "NormalizedDotProduct") == 0) {
    normalized = true;
  }
  else if (strcmp(kernel_string, "DotProduct") == 0){
    normalized = false;
  }
  else {
    error->all(FLERR, "Kernel string not recognized, expected <power> <kernel string>");
  }

  // Parse the beta vectors.
  memory->create(beta, beta_size * n_species, "pair:beta");
  if (me == 0)
    grab(fptr, beta_size * n_species, beta);
  MPI_Bcast(beta, beta_size * n_species, MPI_DOUBLE, 0, world);

  // Fill in the beta matrix.
  // TODO: Remove factor of 2 from beta.
  Eigen::MatrixXd beta_matrix;
  int beta_count = 0;
  double beta_val;

  if (power == 1) {
    for (int k = 0; k < n_species; k++) {
      beta_matrix = Eigen::MatrixXd::Zero(n_descriptors, 1);
      for (int i = 0; i < n_descriptors; i++) {
        beta_matrix(i, 0) = beta[beta_count];
        beta_count++;
      }
      beta_matrices.push_back(beta_matrix);
    }
  } else if (power == 2) {
    for (int k = 0; k < n_species; k++) {
      beta_matrix = Eigen::MatrixXd::Zero(n_descriptors, n_descriptors);
      for (int i = 0; i < n_descriptors; i++) {
        for (int j = i; j < n_descriptors; j++) {
          if (i == j)
            beta_matrix(i, j) = beta[beta_count];
          else if (i != j) {
            beta_val = beta[beta_count] / 2;
            beta_matrix(i, j) = beta_val;
            beta_matrix(j, i) = beta_val;
          }
          beta_count++;
        }
      }
      beta_matrices.push_back(beta_matrix);
    }
  }
}

/* ----------------------------------------------------------------------
   grab n values from file fp and put them in list
   values can be several to a line
   only called by proc 0
------------------------------------------------------------------------- */

void PairFLARE::grab(FILE *fptr, int n, double *list) {
  char *ptr;
  char line[MAXLINE];

  int i = 0;
  while (i < n) {
    fgets(line, MAXLINE, fptr);
    ptr = strtok(line, " \t\n\r\f");
    list[i++] = atof(ptr);
    while ((ptr = strtok(NULL, " \t\n\r\f")))
      list[i++] = atof(ptr);
  }
}<|MERGE_RESOLUTION|>--- conflicted
+++ resolved
@@ -196,15 +196,11 @@
   // Set the entire setflag to 1 (otherwise pair.cpp will throw an error)
   // off-diagonal needed for hybrid/overlay (note: we only support pair_coeff * *)
   for (int i = 1; i <= n; i++)
-<<<<<<< HEAD
     for (int j = 1; j <= n; j++)
       setflag[i][j] = 1;
 
   // Create cutsq array (used in pair.cpp)
   memory->create(cutsq, n + 1, n + 1, "pair:cutsq");
-=======
-    setflag[i][i] = 1;
->>>>>>> 700f2c86
 }
 
 /* ----------------------------------------------------------------------
