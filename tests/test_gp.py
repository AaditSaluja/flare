import pytest
import pickle
import os
import json
import numpy as np

from typing import List
from pytest import raises
from scipy.optimize import OptimizeResult

import flare
from flare.predict import predict_on_structure
from flare.gp import GaussianProcess
from flare.env import AtomicEnvironment
from flare.struc import Structure
import flare.kernels.sc as en
import flare.kernels.mc_simple as mc_simple
from flare.otf_parser import OtfAnalysis

from .fake_gp import generate_hm, get_tstp, get_random_structure
from copy import deepcopy
multihyps_list = [True, False]


@pytest.fixture(scope='class')
def all_gps() -> GaussianProcess:
    """Returns a GP instance with a two-body numba-based kernel"""

    gp_dict = {True: None, False: None}
    for multihyps in multihyps_list:

        hyps, hm, cutoffs = generate_hm(1, 1, multihyps=multihyps)
        hl = hm['hyp_labels']

        # test update_db

        gp_dict[multihyps] = \
<<<<<<< HEAD
            GaussianProcess(kernel_name=gpname, hyps=hyps, hyp_labels=hl,
                            cutoffs=cutoffs, multihyps=multihyps, hyps_mask=hm,
=======
            GaussianProcess(kernels=hm['kernels'],
                            hyps=hyps,
                            hyp_labels=hl,
                            cutoffs=cutoffs,
                            hyps_mask=hm,
>>>>>>> ed5bc7e7
                            parallel=False, n_cpus=1)

        test_structure, forces = \
            get_random_structure(np.eye(3), [1, 2], 3)
        energy = 3.14

        gp_dict[multihyps].update_db(test_structure, forces, energy=energy)

    yield gp_dict
    del gp_dict


@pytest.fixture(scope='class')
def two_plus_three_gp() -> GaussianProcess:
    """Returns a GP instance with a 2+3-body kernel."""

    cutoffs = np.array([0.8, 0.8])
    hyps = np.array([1., 1., 1., 1., 1.])

    # test update_db
    gpname = '2+3_mc'
    cutoffs = np.ones(2)*0.8

    gp_model = \
        GaussianProcess(kernel_name=gpname, hyps=hyps, cutoffs=cutoffs,
                        multihyps=False, parallel=False, n_cpus=1)

    test_structure, forces = \
        get_random_structure(np.eye(3), [1, 2], 3)
    energy = 3.14

    gp_model.update_db(test_structure, forces, energy=energy)

    yield gp_model
    del gp_model


@pytest.fixture(scope='module')
def params():
    parameters = {'unique_species': [2, 1],
                  'cutoff': 0.8,
                  'noa': 3,
                  'cell': np.eye(3),
                  'db_pts': 30}
    yield parameters
    del parameters


@pytest.fixture(scope='module')
def validation_env() -> AtomicEnvironment:
    np.random.seed(0)
    test_pt = get_tstp(None)
    yield test_pt
    del test_pt


# ------------------------------------------------------
#                   test GP methods
# ------------------------------------------------------

class TestDataUpdating():

    @pytest.mark.parametrize('multihyps', multihyps_list)
    def test_update_db(self, all_gps, multihyps, params):

        test_gp = all_gps[multihyps]
        oldsize = len(test_gp.training_data)

        # add structure and forces to db
        test_structure, forces = \
            get_random_structure(params['cell'], params['unique_species'],
                                 params['noa'])
        energy = 3.14
        test_gp.update_db(test_structure, forces, energy=energy)

        assert (len(test_gp.training_data) == params['noa']+oldsize)
        assert (len(test_gp.training_labels_np) == (params['noa']+oldsize)*3)


class TestTraining():
    @pytest.mark.parametrize('par, n_cpus', [(False, 1),
                                             (True, 2)])
    @pytest.mark.parametrize('multihyps', multihyps_list)
    def test_train(self, all_gps, params, par, n_cpus, multihyps):

        test_gp = all_gps[multihyps]
        test_gp.parallel = par
        test_gp.n_cpus = n_cpus

        test_gp.maxiter = 1

        # train gp
        test_gp.hyps = np.ones(len(test_gp.hyps))
        hyps = tuple(test_gp.hyps)

        test_gp.train()

        hyp_post = tuple(test_gp.hyps)

        # check if hyperparams have been updated
        assert (hyps != hyp_post)

    def test_train_failure(self, all_gps, params, mocker):
        """
        Tests the case when 'L-BFGS-B' fails due to a linear algebra error and
        training falls back to BFGS
        """
        # Sets up mocker for scipy minimize. Note that we are mocking
        # 'flare.gp.minimize' because of how the imports are done in gp
        x_result = np.random.rand()
        fun_result = np.random.rand()
        jac_result = np.random.rand()
        train_result = OptimizeResult(x=x_result, fun=fun_result,
                                      jac=jac_result)

        side_effects = [np.linalg.LinAlgError(), train_result]
        mocker.patch('flare.gp.minimize', side_effect=side_effects)
        two_body_gp = all_gps[True]
        two_body_gp.set_L_alpha = mocker.Mock()

        # Executes training
        two_body_gp.algo = 'L-BFGS-B'
        two_body_gp.train()

        # Assert that everything happened as expected
        assert(flare.gp.minimize.call_count == 2)

        calls = flare.gp.minimize.call_args_list
        args, kwargs = calls[0]
        assert(kwargs['method'] == 'L-BFGS-B')

        args, kwargs = calls[1]
        assert(kwargs['method'] == 'BFGS')

        two_body_gp.set_L_alpha.assert_called_once()
        assert(two_body_gp.hyps == x_result)
        assert(two_body_gp.likelihood == -1 * fun_result)
        assert(two_body_gp.likelihood_gradient == -1 * jac_result)


class TestConstraint():

    def test_constrained_optimization_simple(self, all_gps):
        """
        Test constrained optimization with a standard
        number of hyperparameters (3 for a 3-body)
        :return:
        """

        test_gp = all_gps[True]

        hyps, hm, cutoffs = generate_hm(1, 1, constraint=True, multihyps=True)

        test_gp.hyps_mask = hm
        test_gp.hyp_labels = hm['hyp_labels']
        test_gp.hyps = hyps
        test_gp.update_kernel(hm['kernel_name'], "mc", hm)
        test_gp.set_L_alpha()

        hyp = list(test_gp.hyps)

        # Check that the hyperparameters were updated
        test_gp.maxiter = 1
        init_hyps = np.copy(test_gp.hyps)
        results = test_gp.train()
        assert not np.equal(results.x, init_hyps).all()


class TestAlgebra():

<<<<<<< HEAD
    @pytest.mark.parametrize('par, per_atom_par, n_cpus',
                             [(False, False, 1),
                              (True, True, 2),
                              (True, False, 2)])
    @pytest.mark.parametrize('multihyps', multihyps_list)
    def test_predict(self, all_gps, validation_env,
                     par, per_atom_par, n_cpus, multihyps):
        test_gp = all_gps[multihyps]
        test_gp.parallel = par
        test_gp.per_atom_par = per_atom_par
        pred = test_gp.predict(x_t=validation_env, d=1)
        assert (len(pred) == 2)
        assert (isinstance(pred[0], float))
        assert (isinstance(pred[1], float))

    @pytest.mark.parametrize('par, per_atom_par, n_cpus',
                             [(False, False, 1),
                              (True, True, 2),
                              (True, False, 2)])
    def test_predict_efs(self, two_plus_three_gp, validation_env,
                         par, per_atom_par, n_cpus):
        """Check that energy, force, and stress prediction matches the other
        GP prediction methods."""

        test_gp = two_plus_three_gp
        test_gp.parallel = par
        test_gp.per_atom_par = per_atom_par
        en_pred, force_pred, stress_pred, en_var, force_var, stress_var = \
            test_gp.predict_efs(validation_env)

        en_pred_2, en_var_2 = \
            test_gp.predict_local_energy_and_var(validation_env)

        force_pred_2, force_var_2 = \
            test_gp.predict(validation_env, 1)

        assert(np.isclose(en_pred, en_pred_2))
        assert(np.isclose(en_var, en_var_2))
        assert(np.isclose(force_pred[0], force_pred_2))
        assert(np.isclose(force_var[0], force_var_2))

    @pytest.mark.parametrize('par, n_cpus', [(True, 2),
                                             (False, 1)])
    @pytest.mark.parametrize('multihyps', multihyps_list)
    def test_set_L_alpha(self, all_gps, params, par, n_cpus, multihyps):
        test_gp = all_gps[multihyps]
        test_gp.parallel = par
        test_gp.n_cpus = n_cpus
        test_gp.set_L_alpha()

    @pytest.mark.parametrize('par, n_cpus', [(True, 2),
                                             (False, 1)])
    @pytest.mark.parametrize('multihyps', multihyps_list)
    def test_update_L_alpha(self, all_gps, params, par, n_cpus, multihyps):
        # set up gp model
        test_gp = all_gps[multihyps]
        test_gp.parallel = par
        test_gp.n_cpus = n_cpus

        test_structure, forces = \
            get_random_structure(params['cell'], params['unique_species'], 2)
        energy = 3.14                 
        test_gp.check_L_alpha()
        test_gp.update_db(test_structure, forces, energy=energy)
        test_gp.update_L_alpha()

        # compare results with set_L_alpha
        ky_mat_from_update = np.copy(test_gp.ky_mat)
        test_gp.set_L_alpha()
        ky_mat_from_set = np.copy(test_gp.ky_mat)

        assert (np.all(np.absolute(ky_mat_from_update - ky_mat_from_set)) < 1e-6)
=======
   @pytest.mark.parametrize('par, per_atom_par, n_cpus',
                            [(False, False, 1),
                             (True, True, 2),
                             (True, False, 2)])
   @pytest.mark.parametrize('multihyps', multihyps_list)
   def test_predict(self, all_gps, validation_env,
                    par, per_atom_par, n_cpus, multihyps):
       test_gp = all_gps[multihyps]
       test_gp.parallel = par
       test_gp.per_atom_par = per_atom_par
       pred = test_gp.predict(x_t=validation_env, d=1)
       assert (len(pred) == 2)
       assert (isinstance(pred[0], float))
       assert (isinstance(pred[1], float))

   @pytest.mark.parametrize('par, n_cpus', [(True, 2),
                                            (False, 1)])
   @pytest.mark.parametrize('multihyps', multihyps_list)
   def test_set_L_alpha(self, all_gps, params, par, n_cpus, multihyps):
       test_gp = all_gps[multihyps]
       test_gp.parallel = par
       test_gp.n_cpus = n_cpus
       test_gp.set_L_alpha()

   @pytest.mark.parametrize('par, n_cpus', [(True, 2),
                                            (False, 1)])
   @pytest.mark.parametrize('multihyps', multihyps_list)
   def test_update_L_alpha(self, all_gps, params, par, n_cpus, multihyps):
       # set up gp model
       test_gp = all_gps[multihyps]
       test_gp.parallel = par
       test_gp.n_cpus = n_cpus

       test_structure, forces = \
           get_random_structure(params['cell'], params['unique_species'], 2)
       energy = 3.14
       test_gp.check_L_alpha()
       test_gp.update_db(test_structure, forces, energy=energy)
       test_gp.update_L_alpha()

       # compare results with set_L_alpha
       ky_mat_from_update = np.copy(test_gp.ky_mat)
       test_gp.set_L_alpha()
       ky_mat_from_set = np.copy(test_gp.ky_mat)

       assert (np.all(np.absolute(ky_mat_from_update - ky_mat_from_set)) < 1e-6)
>>>>>>> ed5bc7e7


class TestIO():
    @pytest.mark.parametrize('multihyps', multihyps_list)
    def test_representation_method(self, all_gps, multihyps):
        test_gp = all_gps[multihyps]
        the_str = str(test_gp)
        print(the_str)
        assert 'GaussianProcess Object' in the_str
        assert 'Kernel: [\'twobody\', \'threebody\', \'manybody\']' in the_str
        assert 'Cutoffs: {\'twobody\': 0.8, \'threebody\': 0.8, \'manybody\': 0.8}' in the_str
        assert 'Model Likelihood: ' in the_str
        if not multihyps:
            assert 'Length ' in the_str
            assert 'Signal Var. ' in the_str
            assert "Noise Var." in the_str

    @pytest.mark.parametrize('multihyps', multihyps_list)
    def test_serialization_method(self, all_gps, validation_env, multihyps):
        """
        Serialize and then un-serialize a GP and ensure that no info was lost.
        Compare one calculation to ensure predictions work correctly.
        :param test_gp:
        :return:
        """
        test_gp = all_gps[multihyps]
        old_gp_dict = test_gp.as_dict()
        new_gp = GaussianProcess.from_dict(old_gp_dict)
        new_gp_dict = new_gp.as_dict()

        assert len(new_gp_dict) == len(old_gp_dict)

        dumpcompare(new_gp_dict, old_gp_dict)

        for d in [1, 2, 3]:
            assert np.all(test_gp.predict(x_t=validation_env, d=d) ==
                          new_gp.predict(x_t=validation_env, d=d))
        assert new_gp.training_data is not test_gp.training_data

    @pytest.mark.parametrize('multihyps', multihyps_list)
    def test_load_and_reload(self, all_gps, validation_env, multihyps):

        test_gp = all_gps[multihyps]

        test_gp.write_model('test_gp_write', 'pickle')

        new_gp = GaussianProcess.from_file('test_gp_write.pickle')

        for d in [1, 2, 3]:
            assert np.all(test_gp.predict(x_t=validation_env, d=d) ==
                          new_gp.predict(x_t=validation_env, d=d))

        try:
            os.remove('test_gp_write.pickle')
        except:
            pass

        test_gp.write_model('test_gp_write', 'json')

        with open('test_gp_write.json', 'r') as f:
            new_gp = GaussianProcess.from_dict(json.loads(f.readline()))
        for d in [1, 2, 3]:
            assert np.all(test_gp.predict(x_t=validation_env, d=d) ==
                          new_gp.predict(x_t=validation_env, d=d))
        os.remove('test_gp_write.json')

        with raises(ValueError):
            test_gp.write_model('test_gp_write', 'cucumber')


    def test_load_reload_huge(self, all_gps):
        """
        Unit tests that loading and reloading a huge GP works.
        :param all_gps:
        :return:
        """
        test_gp = deepcopy(all_gps[False])
        test_gp.set_L_alpha()
        dummy_gp = deepcopy(test_gp)
        dummy_gp.training_data = [1]*5001

        prev_ky_mat = deepcopy(dummy_gp.ky_mat)
        prev_l_mat = deepcopy(dummy_gp.l_mat)

        dummy_gp.training_data = [1]*5001
        test_gp.write_model('test_gp_write', 'json')
        new_gp = GaussianProcess.from_file('test_gp_write.json')
        assert np.array_equal(prev_ky_mat, new_gp.ky_mat)
        assert np.array_equal(prev_l_mat, new_gp.l_mat)
        assert new_gp.training_data is not test_gp.training_data

        os.remove('test_gp_write.json')


def dumpcompare(obj1, obj2):
    '''this source code comes from
    http://stackoverflow.com/questions/15785719/how-to-print-a-dictionary-line-by-line-in-python'''

    if isinstance(obj1, dict):

        assert len(obj1.keys()) == len(
            obj2.keys()), f"key1 {list(obj1.keys())}, \n key2 {list(obj2.keys())}"

        for k1, k2 in zip(sorted(obj1.keys()), sorted(obj2.keys())):

            assert k1 == k2, f"key {k1} is not the same as {k2}"

            if 'name' not in k1:
                if (obj1[k1] is None):
                    continue
                else:
                    assert dumpcompare(obj1[k1], obj2[k2]
                                   ), f"value {k1} is not the same as {k2}"

    elif isinstance(obj1, (list, tuple)):

        assert len(obj1) == len(obj2)
        for k1, k2 in zip(obj1, obj2):
            assert dumpcompare(k1, k2), f"list elements are different"

    elif isinstance(obj1, np.ndarray):
        if (obj1.size == 0 or obj1.size == 1):  # TODO: address None edge case
            pass
        elif (not isinstance(obj1[0], np.str_)):
            assert np.equal(obj1, obj2).all(), "ndarray is not all the same"
        else:
            for xx, yy in zip(obj1, obj2):
                assert dumpcompare(xx, yy)
    else:
        assert obj1 == obj2

    return True


def test_training_statistics():
    """
    Ensure training statistics are being recorded correctly
    :return:
    """

    test_structure, forces = \
        get_random_structure(np.eye(3), ['H', 'Be'], 10)
    energy = 3.14

    gp = GaussianProcess(kernel_name='2', cutoffs=[10])

    data = gp.training_statistics

    assert data['N'] == 0
    assert len(data['species']) == 0
    assert len(data['envs_by_species']) == 0

    gp.update_db(test_structure, forces, energy=energy)

    data = gp.training_statistics

    assert data['N'] == 10
    assert len(data['species']) == len(set(test_structure.coded_species))
    assert len(data['envs_by_species']) == len(set(
        test_structure.coded_species))


def test_remove_force_data():
    """
    Train a GP on one fake structure. Store forces from prediction.
    Add a new fake structure and ensure predictions change; then remove
    the structure and ensure predictions go back to normal.
    :return:
    """

    test_structure, forces = get_random_structure(5.0*np.eye(3),
                                                  ['H', 'Be'],
                                                  5)

    test_structure_2, forces_2 = get_random_structure(5.0*np.eye(3),
                                                  ['H', 'Be'],
                                                  5)

    gp = GaussianProcess(kernels=['twobody'], cutoffs={'twobody':0.8})

    gp.update_db(test_structure, forces)

    with raises(ValueError):
        gp.remove_force_data(1000000)

    init_forces, init_stds = predict_on_structure(test_structure, gp,
                                                 write_to_structure=False)
    init_forces_2, init_stds_2 = predict_on_structure(test_structure_2, gp,
                                                 write_to_structure=False)

    # Alternate adding in the entire structure and adding in only one atom.
    for custom_range in [None, [0]]:

        # Add in data and ensure the predictions change in reponse
        gp.update_db(test_structure_2, forces_2, custom_range=custom_range)

        new_forces, new_stds = predict_on_structure(test_structure, gp,
                                                    write_to_structure=False)

        new_forces_2, new_stds_2 = predict_on_structure(test_structure_2, gp,
                                                     write_to_structure=False)

        assert not np.array_equal(init_forces, new_forces)
        assert not np.array_equal(init_forces_2, new_forces_2)
        assert not np.array_equal(init_stds, new_stds)
        assert not np.array_equal(init_stds_2, new_stds_2)

        # Remove that data and test to see that the predictions revert to
        # what they were previously
        if custom_range == [0]:
            popped_strucs, popped_forces = gp.remove_force_data(5)
        else:
            popped_strucs, popped_forces = gp.remove_force_data([5, 6, 7, 8,
                                                                 9])

        for i in range(len(popped_forces)):
            assert np.array_equal(popped_forces[i],forces_2[i])
            assert np.array_equal(popped_strucs[i].structure.positions,
                              test_structure_2.positions)

        final_forces, final_stds = predict_on_structure(test_structure, gp,
                                                     write_to_structure=False)
        final_forces_2, final_stds_2 = predict_on_structure(test_structure_2, gp,
                                                     write_to_structure=False)

        assert np.array_equal(init_forces, final_forces)
        assert np.array_equal(init_stds, final_stds)

        assert np.array_equal(init_forces_2, final_forces_2)
        assert np.array_equal(init_stds_2, final_stds_2)


class TestHelper():

    def test_adjust_cutoffs(self, all_gps):

        test_gp = all_gps[False]
        # global training data
        # No need to ajust the other global values since we're not
        # testing on the predictions made, just that the cutoffs in the
        # atomic environments are correctly re-created

        old_cutoffs = {}
        new_cutoffs = {}
        for k in test_gp.cutoffs:
            old_cutoffs[k] = test_gp.cutoffs[k]
            new_cutoffs[k] = 0.5+old_cutoffs[k]
        test_gp.hyps_mask['cutoffs']=new_cutoffs
        test_gp.adjust_cutoffs(new_cutoffs, train=False, new_hyps_mask=test_gp.hyps_mask)

        assert np.array_equal(list(test_gp.cutoffs.values()), np.array(list(old_cutoffs.values()), dtype=float) + .5)

        for env in test_gp.training_data:
            assert env.cutoffs == test_gp.cutoffs<|MERGE_RESOLUTION|>--- conflicted
+++ resolved
@@ -35,17 +35,9 @@
         # test update_db
 
         gp_dict[multihyps] = \
-<<<<<<< HEAD
-            GaussianProcess(kernel_name=gpname, hyps=hyps, hyp_labels=hl,
-                            cutoffs=cutoffs, multihyps=multihyps, hyps_mask=hm,
-=======
-            GaussianProcess(kernels=hm['kernels'],
-                            hyps=hyps,
-                            hyp_labels=hl,
-                            cutoffs=cutoffs,
-                            hyps_mask=hm,
->>>>>>> ed5bc7e7
-                            parallel=False, n_cpus=1)
+            GaussianProcess(kernels=hm['kernels'], hyps=hyps, hyp_labels=hl,
+                            cutoffs=cutoffs, hyps_mask=hm, parallel=False,
+                            n_cpus=1)
 
         test_structure, forces = \
             get_random_structure(np.eye(3), [1, 2], 3)
@@ -215,7 +207,6 @@
 
 class TestAlgebra():
 
-<<<<<<< HEAD
     @pytest.mark.parametrize('par, per_atom_par, n_cpus',
                              [(False, False, 1),
                               (True, True, 2),
@@ -288,54 +279,6 @@
         ky_mat_from_set = np.copy(test_gp.ky_mat)
 
         assert (np.all(np.absolute(ky_mat_from_update - ky_mat_from_set)) < 1e-6)
-=======
-   @pytest.mark.parametrize('par, per_atom_par, n_cpus',
-                            [(False, False, 1),
-                             (True, True, 2),
-                             (True, False, 2)])
-   @pytest.mark.parametrize('multihyps', multihyps_list)
-   def test_predict(self, all_gps, validation_env,
-                    par, per_atom_par, n_cpus, multihyps):
-       test_gp = all_gps[multihyps]
-       test_gp.parallel = par
-       test_gp.per_atom_par = per_atom_par
-       pred = test_gp.predict(x_t=validation_env, d=1)
-       assert (len(pred) == 2)
-       assert (isinstance(pred[0], float))
-       assert (isinstance(pred[1], float))
-
-   @pytest.mark.parametrize('par, n_cpus', [(True, 2),
-                                            (False, 1)])
-   @pytest.mark.parametrize('multihyps', multihyps_list)
-   def test_set_L_alpha(self, all_gps, params, par, n_cpus, multihyps):
-       test_gp = all_gps[multihyps]
-       test_gp.parallel = par
-       test_gp.n_cpus = n_cpus
-       test_gp.set_L_alpha()
-
-   @pytest.mark.parametrize('par, n_cpus', [(True, 2),
-                                            (False, 1)])
-   @pytest.mark.parametrize('multihyps', multihyps_list)
-   def test_update_L_alpha(self, all_gps, params, par, n_cpus, multihyps):
-       # set up gp model
-       test_gp = all_gps[multihyps]
-       test_gp.parallel = par
-       test_gp.n_cpus = n_cpus
-
-       test_structure, forces = \
-           get_random_structure(params['cell'], params['unique_species'], 2)
-       energy = 3.14
-       test_gp.check_L_alpha()
-       test_gp.update_db(test_structure, forces, energy=energy)
-       test_gp.update_L_alpha()
-
-       # compare results with set_L_alpha
-       ky_mat_from_update = np.copy(test_gp.ky_mat)
-       test_gp.set_L_alpha()
-       ky_mat_from_set = np.copy(test_gp.ky_mat)
-
-       assert (np.all(np.absolute(ky_mat_from_update - ky_mat_from_set)) < 1e-6)
->>>>>>> ed5bc7e7
 
 
 class TestIO():
@@ -521,10 +464,10 @@
     with raises(ValueError):
         gp.remove_force_data(1000000)
 
-    init_forces, init_stds = predict_on_structure(test_structure, gp,
-                                                 write_to_structure=False)
-    init_forces_2, init_stds_2 = predict_on_structure(test_structure_2, gp,
-                                                 write_to_structure=False)
+    init_forces, init_stds = predict_on_structure(
+        test_structure, gp, write_to_structure=False)
+    init_forces_2, init_stds_2 = predict_on_structure(
+        test_structure_2, gp, write_to_structure=False)
 
     # Alternate adding in the entire structure and adding in only one atom.
     for custom_range in [None, [0]]:
@@ -532,11 +475,11 @@
         # Add in data and ensure the predictions change in reponse
         gp.update_db(test_structure_2, forces_2, custom_range=custom_range)
 
-        new_forces, new_stds = predict_on_structure(test_structure, gp,
-                                                    write_to_structure=False)
-
-        new_forces_2, new_stds_2 = predict_on_structure(test_structure_2, gp,
-                                                     write_to_structure=False)
+        new_forces, new_stds = predict_on_structure(
+            test_structure, gp, write_to_structure=False)
+
+        new_forces_2, new_stds_2 = predict_on_structure(
+            test_structure_2, gp, write_to_structure=False)
 
         assert not np.array_equal(init_forces, new_forces)
         assert not np.array_equal(init_forces_2, new_forces_2)
@@ -552,14 +495,15 @@
                                                                  9])
 
         for i in range(len(popped_forces)):
-            assert np.array_equal(popped_forces[i],forces_2[i])
-            assert np.array_equal(popped_strucs[i].structure.positions,
-                              test_structure_2.positions)
-
-        final_forces, final_stds = predict_on_structure(test_structure, gp,
-                                                     write_to_structure=False)
-        final_forces_2, final_stds_2 = predict_on_structure(test_structure_2, gp,
-                                                     write_to_structure=False)
+            assert np.array_equal(popped_forces[i], forces_2[i])
+            assert np.array_equal(
+                popped_strucs[i].structure.positions,
+                test_structure_2.positions)
+
+        final_forces, final_stds = predict_on_structure(
+            test_structure, gp, write_to_structure=False)
+        final_forces_2, final_stds_2 = predict_on_structure(
+            test_structure_2, gp, write_to_structure=False)
 
         assert np.array_equal(init_forces, final_forces)
         assert np.array_equal(init_stds, final_stds)
@@ -584,7 +528,8 @@
             old_cutoffs[k] = test_gp.cutoffs[k]
             new_cutoffs[k] = 0.5+old_cutoffs[k]
         test_gp.hyps_mask['cutoffs']=new_cutoffs
-        test_gp.adjust_cutoffs(new_cutoffs, train=False, new_hyps_mask=test_gp.hyps_mask)
+        test_gp.adjust_cutoffs(
+            new_cutoffs, train=False, new_hyps_mask=test_gp.hyps_mask)
 
         assert np.array_equal(list(test_gp.cutoffs.values()), np.array(list(old_cutoffs.values()), dtype=float) + .5)
 
