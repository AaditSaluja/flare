from copy import deepcopy
import pytest
import numpy as np
from numpy.random import random, randint, permutation

from flare.gp import GaussianProcess
from flare.env import AtomicEnvironment
from flare.struc import Structure
from flare.utils.parameter_helper import ParameterHelper


def get_random_structure(cell, unique_species, noa, set_seed:int = None):
    """Create a random test structure """
<<<<<<< HEAD
=======
    
    if set_seed:
        np.random.seed(set_seed)
>>>>>>> be7c057b

    forces = (np.random.random([noa, 3])-0.5)*2
    positions = np.random.random([noa, 3])
    species = [unique_species[np.random.randint(0, len(unique_species))] \
            for i in range(noa)]

    test_structure = Structure(cell, species, positions)

    return test_structure, forces


def generate_hm(ntwobody, nthreebody, nmanybody=1, constraint=False, multihyps=True):

    cutoff = 0.8
    if (multihyps is False):
        kernels = []
        parameters = {}
        if (ntwobody > 0):
            kernels += ['twobody']
            parameters['cutoff_twobody'] = cutoff
        if (nthreebody > 0):
            kernels += ['threebody']
            parameters['cutoff_threebody'] = cutoff
        if (nmanybody > 0):
            kernels += ['manybody']
            parameters['cutoff_manybody'] = cutoff
        pm = ParameterHelper(kernels=kernels, random=True,
                parameters=parameters)
        hm = pm.as_dict()
        hyps = hm['hyps']
        cut = hm['cutoffs']
        return hyps, hm, cut

    pm = ParameterHelper(species=['H', 'He'], parameters={'noise':0.05})
    if (ntwobody > 0):
        pm.define_group('twobody', 'b1', ['*', '*'], parameters=random(2))
        pm.set_parameters('cutoff_twobody', cutoff)
    if (nthreebody > 0):
        pm.define_group('threebody', 't1', ['*', '*', '*'], parameters=random(2))
        pm.set_parameters('cutoff_threebody', cutoff)
    if (nmanybody > 0):
        pm.define_group('manybody', 'manybody1', ['*', '*'], parameters=random(2))
        pm.set_parameters('cutoff_manybody', cutoff)
    if (ntwobody > 1):
        pm.define_group('twobody', 'b2', ['H', 'H'], parameters=random(2))
    if (nthreebody > 1):
        pm.define_group('threebody', 't2', ['H', 'H', 'H'], parameters=random(2))

    if (constraint is False):
        hm = pm.as_dict()
        hyps = hm['hyps']
        cut = hm['cutoffs']
        return hyps, hm, cut

    pm.set_constraints('b1', opt=[True, False])
    pm.set_constraints('t1', opt=[False, True])
    hm = pm.as_dict()
    hyps = hm['hyps']
    cut = hm['cutoffs']
    return hyps, hm, cut


def get_gp(bodies, kernel_type='mc', multihyps=True, cellabc=[1, 1, 1.5],
           force_only=False, noa=5) -> GaussianProcess:
    """Returns a GP instance with a two-body numba-based kernel"""
    print("\nSetting up...\n")

    # params
    cell = np.diag(cellabc)
    unique_species = [2, 1, 3]

    ntwobody = 0
    nthreebody = 0
    prefix = bodies
    if ('2' in bodies or 'two' in bodies):
        ntwobody = 1
    if ('3' in bodies or 'three' in bodies):
        nthreebody = 1

    hyps, hm, _ = generate_hm(ntwobody, nthreebody, nmanybody=0, multihyps=multihyps)
    cutoffs = hm['cutoffs']
    kernels = hm['kernels']
    hl = hm['hyp_labels']

    # create test structure
    test_structure, forces = get_random_structure(cell, unique_species,
                                                  noa)
    energy = 3.14

    # test update_db
    gaussian = \
        GaussianProcess(kernels=kernels,
                        component=kernel_type,
                        hyps=hyps,
                        hyp_labels=hl,
                        cutoffs=cutoffs, hyps_mask=hm,
                        parallel=False, n_cpus=1)
    if force_only:
        gaussian.update_db(test_structure, forces)
    else:
        gaussian.update_db(test_structure, forces, energy=energy)
    gaussian.check_L_alpha()

    #print(gaussian.alpha)

    return gaussian


def get_params():
    parameters = {'unique_species': [2, 1],
                  'cutoffs': {'twobody': 0.8},
                  'noa': 5,
                  'cell': np.eye(3),
                  'db_pts': 30}
    return parameters


def get_tstp(hm=None) -> AtomicEnvironment:
    """Create test point for kernel to compare against"""
    # params
    cell = np.eye(3)
    unique_species = [2, 1]
    cutoffs = {'twobody':0.8, 'threebody': 0.8, 'manybody': 0.8}
    noa = 10

    test_structure_2, _ = get_random_structure(cell, unique_species,
                                               noa)

    test_pt = AtomicEnvironment(test_structure_2, 0,
                                cutoffs, cutoffs_mask=hm)
    return test_pt


def generate_mb_envs(cutoffs, cell, delt, d1, mask=None, kern_type='mc'):
    positions0 = np.array([[0., 0., 0.],
                           [0., 0.3, 0.],
                           [0.3, 0., 0.],
                           [0.0, 0., 0.3],
                           [1., 1., 0.]])
    positions0[1:] += 0.1*np.random.random([4, 3])
    threebody = [1, 1, 2, 1]
    np.random.shuffle(threebody)
    species_1 = np.hstack([threebody, randint(1, 2)])
    if kern_type == 'sc':
        species_1 = np.ones(species_1.shape)
    return generate_mb_envs_pos(positions0, species_1, cutoffs, cell, delt, d1, mask)


def generate_mb_twin_envs(cutoffs, cell, delt, d1, mask=None):

    positions0 = np.array([[0., 0., 0.],
                           [0., 0.3, 0.],
                           [0.3, 0., 0.],
                           [0.0, 0., 0.3],
                           [1., 1., 0.]])
    positions0[1:] += 0.1*np.random.random([4, 3])

    species_1 = np.array([1, 2, 1, 1, 1], dtype=np.int)
    env1 = generate_mb_envs_pos(
        positions0, species_1, cutoffs, cell, delt, d1, mask)

    positions1 = positions0[[0, 2, 3, 4]]
    species_2 = species_1[[0, 2, 3, 4]]
    env2 = generate_mb_envs_pos(
        positions1, species_2, cutoffs, cell, delt, d1, mask)

    return env1, env2


def generate_mb_envs_pos(positions0, species_1, cutoffs, cell, delt, d1, mask=None):

    positions = [positions0]

    noa = len(positions0)

    positions_2 = deepcopy(positions0)
    positions_2[0][d1-1] = delt
    positions += [positions_2]

    positions_3 = deepcopy(positions[0])
    positions_3[0][d1-1] = -delt
    positions += [positions_3]

    test_struc = []
    for i in range(3):
        test_struc += [Structure(cell, species_1, positions[i])]

    env_0 = []
    env_p = []
    env_m = []
    for i in range(noa):
        env_0 += [AtomicEnvironment(test_struc[0], i, cutoffs, cutoffs_mask=mask)]
        env_p += [AtomicEnvironment(test_struc[1], i, cutoffs, cutoffs_mask=mask)]
        env_m += [AtomicEnvironment(test_struc[2], i, cutoffs, cutoffs_mask=mask)]
    return [env_0, env_p, env_m]

def generate_envs(cutoffs, delta):
    """
    create environment with perturbation on
    direction i
    """
    # create env 1
    # perturb the x direction of atom 0 for +- delta
    cell = np.eye(3)*(np.max(list(cutoffs.values()))+0.1)
    atom_1 = 0
    pos_1 = np.vstack([[0, 0, 0], random([3, 3])])
    pos_2 = deepcopy(pos_1)
    pos_2[0][0] = delta
    pos_3 = deepcopy(pos_1)
    pos_3[0][0] = -delta

    species_1 = [1, 2, 1, 1] # , 1, 1, 2, 1, 2]
    test_structure_1 = Structure(cell, species_1, pos_1)
    test_structure_2 = Structure(cell, species_1, pos_2)
    test_structure_3 = Structure(cell, species_1, pos_3)

    env1_1 = AtomicEnvironment(test_structure_1, atom_1, cutoffs)
    env1_2 = AtomicEnvironment(test_structure_2, atom_1, cutoffs)
    env1_3 = AtomicEnvironment(test_structure_3, atom_1, cutoffs)


    # create env 2
    # perturb the y direction
    pos_1 = np.vstack([[0, 0, 0], random([3, 3])])
    pos_2 = deepcopy(pos_1)
    pos_2[0][1] = delta
    pos_3 = deepcopy(pos_1)
    pos_3[0][1] = -delta

    atom_2 = 0
    species_2 = [1, 1, 2, 1] #, 2, 1, 2, 2, 2]

    test_structure_1 = Structure(cell, species_2, pos_1)
    test_structure_2 = Structure(cell, species_2, pos_2)
    test_structure_3 = Structure(cell, species_2, pos_3)

    env2_1 = AtomicEnvironment(test_structure_1, atom_2, cutoffs)
    env2_2 = AtomicEnvironment(test_structure_2, atom_2, cutoffs)
    env2_3 = AtomicEnvironment(test_structure_3, atom_2, cutoffs)

    return env1_1, env1_2, env1_3, env2_1, env2_2, env2_3

def another_env(cutoffs, delt):

    cell = 10.0 * np.eye(3)

    # atomic structure 1
    pos_1 = np.vstack([[0, 0, 0], 0.1*random([3, 3])])
    pos_1[1, 1] += 1
    pos_1[2, 0] += 1
    pos_1[3, :2] += 1
    pos_2 = deepcopy(pos_1)
    pos_2[0][0] = delt
    pos_3 = deepcopy(pos_1)
    pos_3[0][0] = -delt


    species_1 = [1, 1, 1, 1]

    test_structure_1 = Structure(cell, species_1, pos_1)
    test_structure_2 = Structure(cell, species_1, pos_2)
    test_structure_3 = Structure(cell, species_1, pos_3)

    # atom 0, original position
    env1_1_0 = AtomicEnvironment(test_structure_1, 0, cutoffs)
    # atom 0, 0 perturbe along x
    env1_2_0 = AtomicEnvironment(test_structure_2, 0, cutoffs)
    # atom 1, 0 perturbe along x
    env1_2_1 = AtomicEnvironment(test_structure_2, 1, cutoffs)
    # atom 2, 0 perturbe along x
    env1_2_2 = AtomicEnvironment(test_structure_2, 2, cutoffs)

    # atom 0, 0 perturbe along -x
    env1_3_0 = AtomicEnvironment(test_structure_3, 0, cutoffs)
    # atom 1, 0 perturbe along -x
    env1_3_1 = AtomicEnvironment(test_structure_3, 1, cutoffs)
    # atom 2, 0 perturbe along -x
    env1_3_2 = AtomicEnvironment(test_structure_3, 2, cutoffs)

    # create env 2
    pos_1 = np.vstack([[0, 0, 0], 0.1*random([3, 3])])
    pos_1[1, 1] += 1
    pos_1[2, 0] += 1
    pos_1[3, :2] += 1
    pos_2 = deepcopy(pos_1)
    pos_2[0][0] = delt
    pos_3 = deepcopy(pos_1)
    pos_3[0][0] = -delt

    species_2 = [1, 2, 2, 1]

    test_structure_1 = Structure(cell, species_2, pos_1)

    env2_1_0 = AtomicEnvironment(test_structure_1, 0, cutoffs)

    return env1_1_0, env1_2_0, env1_3_0, \
           env1_2_1, env1_3_1, env1_2_2, env1_3_2, env2_1_0
<|MERGE_RESOLUTION|>--- conflicted
+++ resolved
@@ -11,12 +11,8 @@
 
 def get_random_structure(cell, unique_species, noa, set_seed:int = None):
     """Create a random test structure """
-<<<<<<< HEAD
-=======
-    
     if set_seed:
         np.random.seed(set_seed)
->>>>>>> be7c057b
 
     forces = (np.random.random([noa, 3])-0.5)*2
     positions = np.random.random([noa, 3])
