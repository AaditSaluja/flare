<<<<<<< HEAD
import time
import os
import math
import inspect
import subprocess
import numpy as np
=======
# import inspect
>>>>>>> 9d1edced
import multiprocessing as mp
import numpy as np
import os, subprocess
import pickle as pickle
# import time
import json
import warnings

from copy import deepcopy
from math import ceil, floor
from scipy.linalg import solve_triangular
from typing import List

from flare.cutoffs import quadratic_cutoff
from flare.env import AtomicEnvironment
from flare.gp import GaussianProcess
<<<<<<< HEAD
from flare.gp_algebra import partition_vector, energy_force_vector_unit, \
    energy_energy_vector_unit
from flare.kernels.utils import from_mask_to_args, str_to_kernel_set
from flare.cutoffs import quadratic_cutoff
from flare.util import Z_to_element
=======
from flare.gp_algebra import partition_c, \
        _global_training_data, _global_training_labels
from flare.gp_algebra import en_kern_vec_unit as en_kern_vec
from flare.kernels.utils import from_mask_to_args, str_to_kernel_set
from flare.kernels.map_3b_kernel import three_body_mc_force_en_sephyps, \
        three_body_mc_force_en
from flare.struc import Structure
from flare.util import Z_to_element, NumpyEncoder

>>>>>>> 9d1edced
from flare.mgp.utils import get_bonds, get_triplets, get_triplets_en, \
        get_2bkernel, get_3bkernel
from flare.mgp.splines_methods import PCASplines, CubicSpline


class MappedGaussianProcess:
    '''
    Build Mapped Gaussian Process (MGP)
    and automatically save coefficients for LAMMPS pair style.

    :param: struc_params : Parameters for a dummy structure which will be
        internally used to probe/store forces associated with different atomic
        configurations
    :param: grid_params : Parameters for the mapping itself, such as
        grid size of spline fit, etc.
    :param: mean_only : if True: only build mapping for mean (force)
    :param: container_only : if True: only build splines container
        (with no coefficients)
    :param: GP: None or a GaussianProcess object. If a GP is input,
        and autorun is true, automatically build a mapping corresponding
        to the GaussianProcess.
    :param: lmp_file_name : LAMMPS coefficient file name
    :param: autorun: Attempt to build map immediately
    Examples:

    >>> struc_params = {'species': [0, 1],
                        'cube_lat': cell, # should input the cell matrix
                        'mass_dict': {'0': 27 * unit, '1': 16 * unit}}
    >>> grid_params =  {'bounds_2': [[1.2], [3.5]],
                                    # [[lower_bound], [upper_bound]]
                                    # These describe the lower and upper
                                    # bounds used to specify the 2-body spline
                                    # fits.
                        'bounds_3': [[1.2, 1.2, 1.2], [3.5, 3.5, 3.5]],
                                    # [[lower,lower,lower],[upper,upper,upper]]
                                    # Values describe lower and upper bounds
                                    # for the bondlength-bondlength-bondlength
                                    # grid used to construct and fit 3-body
                                    # kernels; note that for force MGPs
                                    # bondlength-bondlength-costheta
                                    # are the bounds used instead.
                        'bodies':   [2, 3] # use 2+3 body
                        'grid_num_2': 64,# Fidelity of the grid
                        'grid_num_3': [16, 16, 16],# Fidelity of the grid
                        'svd_rank_2': 64, #Fidelity of uncertainty estimation
                        'svd_rank_3': 16**3,
                        'update': True, # if True: accelerating grids
                                        # generating by saving intermediate
                                        # coeff when generating grids
                        'load_grid': None  # Used to load from file
                        }
    '''

<<<<<<< HEAD
    def __init__(self, grid_params: dict, struc_params: dict,
                 GP: GaussianProcess = None, mean_only: bool = False,
                 container_only: bool = True, lmp_file_name: str = 'lmp.mgp',
                 n_cpus: int = None, n_sample: int = 100,
=======
    def __init__(self,
                 grid_params: dict,
                 struc_params: dict,
                 GP: GaussianProcess = None,
                 mean_only: bool = False,
                 container_only: bool = True,
                 lmp_file_name: str = 'lmp.mgp',
                 n_cpus: int = None,
                 n_sample: int = 100,
>>>>>>> 9d1edced
                 autorun: bool = True):

        # load all arguments as attributes
        self.mean_only = mean_only
        self.lmp_file_name = lmp_file_name
        self.n_cpus = n_cpus
        self.n_sample = n_sample
        self.grid_params = grid_params
        self.struc_params = struc_params

        # It would be helpful to define the attributes explicitly.
        self.__dict__.update(grid_params)

        # if GP exists, the GP setup overrides the grid_params setup
        if GP is not None:

            self.cutoffs = GP.cutoffs
            self.hyps_mask = GP.hyps_mask

            self.bodies = []
            if "two" in GP.kernel_name:
                self.bodies.append(2)
                self.kernel2b_info = get_2bkernel(GP)
            if "three" in GP.kernel_name:
                self.bodies.append(3)
                self.kernel3b_info = get_3bkernel(GP)

        self.build_bond_struc(struc_params)
        self.maps_2 = []
        self.maps_3 = []
        self.build_map_container()
        self.mean_only = mean_only

        if not container_only and (GP is not None) and \
                (len(GP.training_data) > 0) and autorun:
            self.build_map(GP)

    def build_map_container(self):
        '''
        construct an empty spline container without coefficients.
        '''
        if 2 in self.bodies:
            for b_struc in self.bond_struc[0]:
                map_2 = Map2body(self.grid_num_2, self.bounds_2,
                                 b_struc, self.svd_rank_2,
                                 self.mean_only, self.n_cpus, self.n_sample)
                self.maps_2.append(map_2)
        if 3 in self.bodies:
            for b_struc in self.bond_struc[1]:
                map_3 = Map3body(self.grid_num_3, self.bounds_3,
                                 b_struc, self.svd_rank_3,
                                 self.mean_only,
                                 self.grid_params['load_grid'],
                                 self.update, self.n_cpus, self.n_sample)
                self.maps_3.append(map_3)

    def build_map(self, GP):
        '''
        generate/load grids and get spline coefficients
        '''
        self.hyps_mask = GP.hyps_mask

        if 2 in self.bodies:
            self.kernel2b_info = get_2bkernel(GP)
        if 3 in self.bodies:
            self.kernel3b_info = get_3bkernel(GP)

        for map_2 in self.maps_2:
            map_2.build_map(GP)
        for map_3 in self.maps_3:
            map_3.build_map(GP)

        # write to lammps pair style coefficient file
        self.write_lmp_file(self.lmp_file_name)

    def build_bond_struc(self, struc_params):
        '''
        build a bond structure, used in grid generating
        '''

        cell = struc_params['cube_lat']
        mass_dict = struc_params['mass_dict']
        species_list = struc_params['species']
        N_spc = len(species_list)

        # 2 body (2 atoms (1 bond) config)
        bond_struc_2 = []
        spc_2 = []
        spc_2_set = []
        if 2 in self.bodies:
            bodies = 2
            cutoff = self.cutoffs[0]
            for spc1_ind, spc1 in enumerate(species_list):
                for spc2 in species_list[spc1_ind:]:
                    species = [spc1, spc2]
                    spc_2.append(species)
                    spc_2_set.append(set(species))
                    positions = [[(i+1)/(bodies+1)*cutoff, 0, 0]
                                 for i in range(bodies)]
                    spc_struc = \
                        Structure(cell, species, positions, mass_dict)
                    spc_struc.coded_species = np.array(species)
                    bond_struc_2.append(spc_struc)

        #  3 body (3 atoms (1 triplet) config)
        bond_struc_3 = []
        spc_3 = []
        if 3 in self.bodies:
            bodies = 3
            cutoff = self.cutoffs[1]
            for spc1_ind in range(N_spc):
                spc1 = species_list[spc1_ind]
                for spc2_ind in range(N_spc):  # (spc1_ind, N_spc):
                    spc2 = species_list[spc2_ind]
                    for spc3_ind in range(N_spc):  # (spc2_ind, N_spc):
                        spc3 = species_list[spc3_ind]
                        species = [spc1, spc2, spc3]
                        spc_3.append(species)
                        positions = [[(i+1)/(bodies+1)*cutoff, 0, 0]
                                     for i in range(bodies)]
                        spc_struc = Structure(cell, species, positions,
                                              mass_dict)
                        spc_struc.coded_species = np.array(species)
                        bond_struc_3.append(spc_struc)
#                        if spc1 != spc2:
#                            species = [spc2, spc3, spc1]
#                            spc_3.append(species)
#                            positions = [[(i+1)/(bodies+1)*cutoff, 0, 0] \
#                                        for i in range(bodies)]
#                            spc_struc = Structure(cell, species, positions,
#                                                        mass_dict)
#                            spc_struc.coded_species = np.array(species)
#                            bond_struc_3.append(spc_struc)
#                        if spc2 != spc3:
#                            species = [spc3, spc1, spc2]
#                            spc_3.append(species)
#                            positions = [[(i+1)/(bodies+1)*cutoff, 0, 0] \
#                                        for i in range(bodies)]
#                            spc_struc = Structure(cell, species, positions,
#                                                        mass_dict)
#                            spc_struc.coded_species = np.array(species)
#                            bond_struc_3.append(spc_struc)

        self.bond_struc = [bond_struc_2, bond_struc_3]
        self.spcs = [spc_2, spc_3]
        self.spcs_set = [spc_2_set, spc_3]

<<<<<<< HEAD
    def predict(self, atom_env: AtomicEnvironment, mean_only: bool = False)\
            -> (float, 'ndarray', 'ndarray', float):
=======
    def predict(self, atom_env: AtomicEnvironment, mean_only: bool = False) -> \
            (float, 'ndarray', 'ndarray', float):
>>>>>>> 9d1edced
        '''
        predict force, variance, stress and local energy for given
            atomic environment
        Args:
            atom_env: atomic environment (with a center atom and its neighbors)
            mean_only: if True: only predict force (variance is always 0)
        Return:
            force: 3d array of atomic force
            variance: 3d array of the predictive variance
            stress: 6d array of the virial stress
            energy: the local energy (atomic energy)
        '''
        if self.mean_only:  # if not build mapping for var
            mean_only = True

        # ---------------- predict for two body -------------------
        f2 = vir2 = kern2 = v2 = e2 = 0
        if 2 in self.bodies:

            f2, vir2, kern2, v2, e2 = \
                self.predict_multicomponent(2, atom_env, self.kernel2b_info,
                                            self.spcs_set[0],
                                            self.maps_2, mean_only)

        # ---------------- predict for three body -------------------
        f3 = vir3 = kern3 = v3 = e3 = 0
        if 3 in self.bodies:

            f3, vir3, kern3, v3, e3 = \
                self.predict_multicomponent(3, atom_env, self.kernel3b_info,
                                            self.spcs[1], self.maps_3,
                                            mean_only)

        force = f2 + f3
        variance = kern2 + kern3 - np.sum((v2 + v3)**2, axis=0)
        virial = vir2 + vir3
        energy = e2 + e3

        return force, variance, virial, energy

    def predict_multicomponent(self, body, atom_env, kernel_info,
                               spcs_list, mappings, mean_only):
        '''
        Add up results from `predict_component` to get the total contribution
        of all species
        '''

        kernel, en_kernel, en_force_kernel, cutoffs, hyps, hyps_mask = \
            kernel_info

        args = from_mask_to_args(hyps, hyps_mask, cutoffs)

        kern = np.zeros(3)
        for d in range(3):
            kern[d] = \
                kernel(atom_env, atom_env, d+1, d+1, *args)

        if (body == 2):
<<<<<<< HEAD
            spcs, comp_r, comp_xyz = \
                get_bonds(atom_env.ctype, atom_env.etypes,
                          atom_env.bond_array_2)
=======
            spcs, comp_r, comp_xyz = get_bonds(atom_env.ctype,
                                               atom_env.etypes, atom_env.bond_array_2)
>>>>>>> 9d1edced
            set_spcs = []
            for spc in spcs:
                set_spcs += [set(spc)]
            spcs = set_spcs
        elif (body == 3):
            spcs, comp_r, comp_xyz = \
<<<<<<< HEAD
                get_triplets_en(
                    atom_env.ctype, atom_env.etypes, atom_env.bond_array_3,
                    atom_env.cross_bond_inds, atom_env.cross_bond_dists,
                    atom_env.triplet_counts)
=======
                get_triplets_en(atom_env.ctype, atom_env.etypes,
                                atom_env.bond_array_3, atom_env.cross_bond_inds,
                                atom_env.cross_bond_dists, atom_env.triplet_counts)
>>>>>>> 9d1edced

        # predict for each species
        f_spcs = 0
        vir_spcs = 0
        v_spcs = 0
        e_spcs = 0
        for i, spc in enumerate(spcs):
            lengths = np.array(comp_r[i])
            xyzs = np.array(comp_xyz[i])
            map_ind = spcs_list.index(spc)
<<<<<<< HEAD
            f, vir, v, e = \
                self.predict_component(lengths, xyzs, mappings[map_ind],
                                       mean_only)
=======
            f, vir, v, e = self.predict_component(lengths, xyzs,
                                                  mappings[map_ind],  mean_only)
>>>>>>> 9d1edced
            f_spcs += f
            vir_spcs += vir
            v_spcs += v
            e_spcs += e

        return f_spcs, vir_spcs, kern, v_spcs, e_spcs

    def predict_component(self, lengths, xyzs, mapping, mean_only):
        '''
        predict force and variance contribution of one component
        '''
        lengths = np.array(lengths)
        xyzs = np.array(xyzs)

        # predict mean
        e_0, f_0 = mapping.mean(lengths, with_derivatives=True)
        e = np.sum(e_0)  # energy

        # predict forces and stress
        vir = np.zeros(6)
<<<<<<< HEAD
        # match the ASE order
        vir_order = ((0, 0), (1, 1), (2, 2), (1, 2), (0, 2), (0, 1))
=======
        vir_order = ((0, 0), (1, 1), (2, 2), (1, 2),
                     (0, 2), (0, 1))  # match the ASE order
>>>>>>> 9d1edced

        # two-body
        if lengths.shape[-1] == 1:
            f_d = np.diag(f_0[:, 0, 0]) @ xyzs
            f = 2 * np.sum(f_d, axis=0)  # force: need to check prefactor 2

            for i in range(6):
                vir_i = f_d[:, vir_order[i][0]]\
<<<<<<< HEAD
                        * xyzs[:, vir_order[i][1]] * lengths[:, 0]
=======
                    * xyzs[:, vir_order[i][1]] * lengths[:, 0]
>>>>>>> 9d1edced
                vir[i] = np.sum(vir_i)

        # three-body
        if lengths.shape[-1] == 3:
<<<<<<< HEAD
            # factor1 = 1/lengths[:,1] - 1/lengths[:,0] * lengths[:,2]
            # factor2 = 1/lengths[:,0] - 1/lengths[:,1] * lengths[:,2]
            # f_d1 = np.diag(f_0[:,0,0]+f_0[:,2,0]*factor1) @ xyzs[:,0,:]
            # f_d2 = np.diag(f_0[:,1,0]+f_0[:,2,0]*factor2) @ xyzs[:,1,:]
=======
            #            factor1 = 1/lengths[:,1] - 1/lengths[:,0] * lengths[:,2]
            #            factor2 = 1/lengths[:,0] - 1/lengths[:,1] * lengths[:,2]
            #            f_d1 = np.diag(f_0[:,0,0]+f_0[:,2,0]*factor1) @ xyzs[:,0,:]
            #            f_d2 = np.diag(f_0[:,1,0]+f_0[:,2,0]*factor2) @ xyzs[:,1,:]
>>>>>>> 9d1edced
            f_d1 = np.diag(f_0[:, 0, 0]) @ xyzs[:, 0, :]
            f_d2 = np.diag(f_0[:, 1, 0]) @ xyzs[:, 1, :]
            f_d = f_d1 + f_d2
            f = 3 * np.sum(f_d, axis=0)  # force: need to check prefactor 3

            for i in range(6):
                vir_i1 = f_d1[:, vir_order[i][0]]\
<<<<<<< HEAD
                       * xyzs[:, 0, vir_order[i][1]] * lengths[:, 0]
=======
                    * xyzs[:, 0, vir_order[i][1]] * lengths[:, 0]
>>>>>>> 9d1edced
                vir_i2 = f_d2[:, vir_order[i][0]]\
                    * xyzs[:, 1, vir_order[i][1]] * lengths[:, 1]
                vir[i] = np.sum(vir_i1 + vir_i2)
            vir *= 1.5

        # predict var
        v = np.zeros(3)
        if not mean_only:
            v_0 = mapping.var(lengths)
            v_d = v_0 @ xyzs
            v = mapping.var.V @ v_d
        return f, vir, v, e

    def write_lmp_file(self, lammps_name):
        '''
        write the coefficients to a file that can be used by lammps pair style
        '''

        # write header
        f = open(lammps_name, 'w')

        header_comment = '''# #2bodyarray #3bodyarray\n# elem1 elem2 a b order
        '''
        f.write(header_comment)

        twobodyarray = len(self.spcs[0])
        threebodyarray = len(self.spcs[1])
        header = '\n{} {}\n'.format(twobodyarray, threebodyarray)
        f.write(header)

        # write two body
        if twobodyarray > 0:
            for ind, spc in enumerate(self.spcs[0]):
                self.maps_2[ind].write(f, spc)

        # write three body
        if threebodyarray > 0:
            for ind, spc in enumerate(self.spcs[1]):
                self.maps_3[ind].write(f, spc)

        f.close()

    def as_dict(self) -> dict:
        """
        Dictionary representation of the MGP model.
        """

        out_dict = deepcopy(dict(vars(self)))

        # Uncertainty mappings currently not serializable;
        if not self.mean_only:
            warnings.warn("Uncertainty mappings cannot be serialized, "
                          "and so the MGP dict outputted will not have "
                          "them.", Warning)
            out_dict['mean_only'] = True

        # Iterate through the mappings for various bodies
        for i in self.bodies:
            kern_info = f'kernel{i}b_info'
<<<<<<< HEAD
            kernel, ek, efk, cutoffs, hyps, hyps_mask = out_dict[kern_info]
=======
            kernel, efk, cutoffs, hyps, hyps_mask = out_dict[kern_info]
>>>>>>> 9d1edced
            out_dict[kern_info] = (kernel.__name__, efk.__name__,
                                   cutoffs, hyps, hyps_mask)

        # only save the coefficients
        out_dict['maps_2'] = [map_2.mean.__coeffs__ for map_2 in self.maps_2]
        out_dict['maps_3'] = [map_3.mean.__coeffs__ for map_3 in self.maps_3]

        # don't need these since they are built in the __init__ function
        key_list = ['bond_struc', 'spcs_set', ]
        for key in key_list:
            if out_dict.get(key) is not None:
                del out_dict[key]

        return out_dict

    @staticmethod
    def from_dict(dictionary: dict):
        """
        Create MGP object from dictionary representation.
        """
        new_mgp = MappedGaussianProcess(
            grid_params=dictionary['grid_params'],
            struc_params=dictionary['struc_params'],
            GP=None, mean_only=dictionary['mean_only'], container_only=True,
            lmp_file_name=dictionary['lmp_file_name'],
            n_cpus=dictionary['n_cpus'], n_sample=dictionary['n_sample'],
            autorun=False)

        # Restore kernel_info
        for i in dictionary['bodies']:
            kern_info = f'kernel{i}b_info'
            hyps_mask = dictionary[kern_info][-1]
            if (hyps_mask is None):
                multihyps = False
            else:
                multihyps = True

            kernel_info = dictionary[kern_info]
            kernel_name = kernel_info[0]
            kernel, _, ek, efk = str_to_kernel_set(kernel_name, multihyps)
            kernel_info[0] = kernel
            kernel_info[1] = ek
            kernel_info[2] = efk
            setattr(new_mgp, kern_info, kernel_info)

        # Fill up the model with the saved coeffs
        for m, map_2 in enumerate(new_mgp.maps_2):
            map_2.mean.__coeffs__ = np.array(dictionary['maps_2'][m])
        for m, map_3 in enumerate(new_mgp.maps_3):
            map_3.mean.__coeffs__ = np.array(dictionary['maps_3'][m])

        # Set GP
        if dictionary.get('GP'):
            new_mgp.GP = GaussianProcess.from_dict(dictionary.get("GP"))

        return new_mgp

    def write_model(self, name: str, format='json'):
        """
        Write everything necessary to re-load and re-use the model
        :param model_name:
        :return:
        """
        if 'json' in format.lower():
            with open(f'{name}.json', 'w') as f:
                json.dump(self.as_dict(), f, cls=NumpyEncoder)

        elif 'pickle' in format.lower() or 'binary' in format.lower():
            with open(f'{name}.pickle', 'wb') as f:
                pickle.dump(self, f)

        else:
            raise ValueError("Requested format not found.")


#    @staticmethod
#    def load_model(elements: List[int], directory:str = './',
#                   kernel: str = '2+3',
#                   load_var: bool = False):
#        """
#        Loads the relevant files in a directory to an MGP model
#        :param elements:
#        :param directory:
#        :param kernel:
#        :return:
#        """
#
#        # Check to see if two body or three body kernels will be loaded
#        # so "2+3" makes b2 and b3 true
#        b2 = '2' in kernel or 'two' in kernel
#        b3 = '3' in kernel or 'three' in kernel
#
#
#        raise NotImplementedError

    @staticmethod
    def from_file(filename: str):
        if '.json' in filename:
            with open(filename, 'r') as f:
<<<<<<< HEAD
                model = \
                    MappedGaussianProcess.from_dict(json.loads(f.readline()))
=======
                model = MappedGaussianProcess.from_dict(
                    json.loads(f.readline()))
>>>>>>> 9d1edced
            return model

        elif 'pickle' in filename:
            with open(filename, 'rb') as f:
                return pickle.load(f)
        else:
            raise NotImplementedError


class Map2body:
    def __init__(self, grid_num: int, bounds, bond_struc: Structure,
                 svd_rank=0, mean_only: bool = False, n_cpus: int = None,
                 n_sample: int = 100):
        '''
        Build 2-body MGP

        bond_struc: Mock structure used to sample 2-body forces on 2 atoms
        '''

        self.grid_num = grid_num
        self.bounds = bounds
        self.bond_struc = bond_struc
        self.svd_rank = svd_rank
        self.mean_only = mean_only
        self.n_cpus = n_cpus
        self.n_sample = n_sample

        spc = bond_struc.coded_species
        self.species_code = Z_to_element(spc[0]) + '_' + Z_to_element(spc[1])

#        arg_dict = inspect.getargvalues(inspect.currentframe())[3]
#        del arg_dict['self']
#        self.__dict__.update(arg_dict)

        self.build_map_container()

    def GenGrid(self, GP):
        '''
        To use GP to predict value on each grid point, we need to generate the
        kernel vector kv whose length is the same as the training set size.

        1. We divide the training set into several batches, corresponding to
           different segments of kv
        2. Distribute each batch to a processor, i.e. each processor calculate
           the kv segment of one batch for all grids
        3. Collect kv segments and form a complete kv vector for each grid,
           and calculate the grid value by multiplying the complete kv vector
           with GP.alpha
        '''

        kernel_info = get_2bkernel(GP)

        if (self.n_cpus is None):
            processes = mp.cpu_count()
        else:
            processes = self.n_cpus

        # ------ construct grids ------
        nop = self.grid_num
        bond_lengths = np.linspace(self.bounds[0][0], self.bounds[1][0], nop)
        bond_means = np.zeros([nop])
        if not self.mean_only:
            bond_vars = np.zeros([nop, len(GP.alpha)])
        else:
            bond_vars = None

<<<<<<< HEAD
        # --------- calculate force kernels ---------------
        with mp.Pool(processes=processes) as pool:
            n_envs = len(GP.training_data)
            n_strucs = len(GP.training_structures)
            n_kern = n_envs * 3 + n_strucs

            block_id, nbatch = \
                partition_vector(self.n_sample, n_envs, processes)

            k12_slice = []
            k12_v_all = np.zeros([len(bond_lengths), n_kern])
            count = 0
            base = 0
            for ibatch in range(nbatch):
                s, e = block_id[ibatch]
                k12_slice.append(pool.apply_async(
                    self._GenGrid_inner, args=(GP.name, s, e, bond_lengths,
                                               env12, kernel_info)))
                count += 1

                # What is the point of this if statement?
                if (count > processes * 2):
=======
        env12 = AtomicEnvironment(self.bond_struc, 0, GP.cutoffs, GP.hyps_mask)

        if (processes == 1):
            size = len(GP.training_data)
            k12_v_all = self._GenGrid_inner(
                GP.name, 0, size, bond_lengths, env12, kernel_info)
        else:
            with mp.Pool(processes=processes) as pool:
                # A_list = pool.map(self._GenGrid_inner_most, pool_list)
                # break it into pieces
                size = len(GP.training_data)
                block_id, nbatch = partition_c(self.n_sample, size, processes)

                k12_slice = []
                k12_v_all = np.zeros([len(bond_lengths), size*3])
                count = 0
                base = 0
                for ibatch in range(nbatch):
                    s, e = block_id[ibatch]
                    k12_slice.append(pool.apply_async(self._GenGrid_inner,
                                                      args=(GP.name, s, e,
                                                            bond_lengths,
                                                            env12, kernel_info)))
                    count += 1
                    if (count > processes*2):
                        for ibase in range(count):
                            s, e = block_id[ibase+base]
                            k12_v_all[:, s*3:e*3] = k12_slice[ibase].get()
                        del k12_slice
                        k12_slice = []
                        count = 0
                        base = ibatch+1
                if (count > 0):
>>>>>>> 9d1edced
                    for ibase in range(count):
                        s, e = block_id[ibase+base]
                        k12_v_all[:, s * 3:e * 3] = k12_slice[ibase].get()
                    del k12_slice
<<<<<<< HEAD
                    k12_slice = []
                    count = 0
                    base = ibatch+1

            if (count > 0):
                for ibase in range(count):
                    s, e = block_id[ibase+base]
                    k12_v_all[:, s * 3:e * 3] = k12_slice[ibase].get()
                del k12_slice

            pool.close()
            pool.join()
=======
                pool.close()
                pool.join()
>>>>>>> 9d1edced

        # --------- calculate energy kernels ---------------
        with mp.Pool(processes=processes) as pool:
            block_id, nbatch = \
                partition_vector(self.n_sample, n_strucs, processes)

            k12_slice = []
            count = 0
            base = 0
            for ibatch in range(nbatch):
                s, e = block_id[ibatch]
                k12_slice.append(pool.apply_async(
                    self._GenGrid_energy,
                    args=(GP.name, s, e, bond_lengths, env12, kernel_info)))
                count += 1

                # What is the point of this if statement?
                if (count > processes * 2):
                    for ibase in range(count):
                        s, e = block_id[ibase+base]
                        k12_v_all[:, n_envs * 3 + s:n_envs * 3 + e] = \
                            k12_slice[ibase].get()
                    del k12_slice
                    k12_slice = []
                    count = 0
                    base = ibatch+1

            if (count > 0):
                for ibase in range(count):
                    s, e = block_id[ibase+base]
                    k12_v_all[:, n_envs * 3 + s:n_envs * 3 + e] = \
                        k12_slice[ibase].get()
                del k12_slice

            pool.close()
            pool.join()

        # ------- compute bond means and variances ---------------
        for b, _ in enumerate(bond_lengths):
            k12_v = k12_v_all[b, :]
            bond_means[b] = np.matmul(k12_v, GP.alpha)
            if not self.mean_only:
                bond_vars[b, :] = solve_triangular(GP.l_mat, k12_v, lower=True)

        write_species_name = ''
        for x in self.bond_struc.coded_species:
            write_species_name += "_" + Z_to_element(x)
        # ------ save mean and var to file -------
        np.save('grid2_mean' + write_species_name, bond_means)
        np.save('grid2_var' + write_species_name, bond_vars)

        return bond_means, bond_vars

    def _GenGrid_inner(self, name, s, e, bond_lengths,
                       env12, kernel_info):
        '''
        Calculate kv segments of the given batch of training data for all grids
        '''

        kernel, en_kernel, en_force_kernel, cutoffs, hyps, hyps_mask = \
            kernel_info
        size = e - s
        k12_v = np.zeros([len(bond_lengths), size*3])
        for b, r in enumerate(bond_lengths):
            env12.bond_array_2 = np.array([[r, 1, 0, 0]])
            k12_v[b, :] = \
                energy_force_vector_unit(name, s, e, env12, en_force_kernel,
                                         hyps, cutoffs, hyps_mask)
        return k12_v

<<<<<<< HEAD
    def _GenGrid_energy(self, name, s, e, bond_lengths, env12, kernel_info):

        '''
        Calculate kv segments of the given batch of training data for all grids
        '''

        kernel, en_kernel, en_force_kernel, cutoffs, hyps, hyps_mask = \
            kernel_info
        size = e - s
        k12_v = np.zeros([len(bond_lengths), size])
        for b, r in enumerate(bond_lengths):
            env12.bond_array_2 = np.array([[r, 1, 0, 0]])
            k12_v[b, :] = \
                energy_energy_vector_unit(name, s, e, env12, en_kernel,
                                          hyps, cutoffs, hyps_mask)
        return k12_v

=======
>>>>>>> 9d1edced
    def build_map_container(self):
        '''
        build 1-d spline function for mean, 2-d for var
        '''
        self.mean = CubicSpline(self.bounds[0], self.bounds[1],
                                orders=[self.grid_num])

        if not self.mean_only:
            self.var = PCASplines(self.bounds[0], self.bounds[1],
                                  orders=[self.grid_num],
                                  svd_rank=self.svd_rank)

    def build_map(self, GP):
        y_mean, y_var = self.GenGrid(GP)
        self.mean.set_values(y_mean)
        if not self.mean_only:
            self.var.set_values(y_var)

    def write(self, f, spc):
        '''
        Write LAMMPS coefficient file
        '''
        a = self.bounds[0][0]
        b = self.bounds[1][0]
        order = self.grid_num

        coefs_2 = self.mean.__coeffs__

        elem1 = Z_to_element(spc[0])
        elem2 = Z_to_element(spc[1])
        header_2 = '{elem1} {elem2} {a} {b} {order}\n'\
            .format(elem1=elem1, elem2=elem2, a=a, b=b, order=order)
        f.write(header_2)

        for c, coef in enumerate(coefs_2):
            f.write('{:.10e} '.format(coef))
            if c % 5 == 4 and c != len(coefs_2)-1:
                f.write('\n')

        f.write('\n')


class Map3body:

    def __init__(self, grid_num, bounds, bond_struc: Structure,
<<<<<<< HEAD
                 svd_rank: int = 0, mean_only: bool = False,
                 load_grid: str = '', update: bool = True, n_cpus=None,
                 n_sample=100):
=======
                 svd_rank: int = 0, mean_only: bool = False, load_grid: str = '',
                 update: bool = True, n_cpus=None, n_sample=100):
>>>>>>> 9d1edced
        '''
        Build 3-body MGP

        bond_struc: Mock Structure object which contains 3 atoms to get map
        from
        '''
        self.grid_num = grid_num
        self.bounds = bounds
        self.bond_struc = bond_struc
        self.svd_rank = svd_rank
        self.mean_only = mean_only
        self.load_grid = load_grid
        self.update = update
        self.n_sample = n_sample

        spc = bond_struc.coded_species
        self.species_code = Z_to_element(spc[0]) + '_' + \
            Z_to_element(spc[1]) + '_' + Z_to_element(spc[2])
        self.kv3name = f'kv3_{self.species_code}'

        self.build_map_container()
        self.n_cpus = n_cpus
        self.bounds = bounds
        self.mean_only = mean_only

    def GenGrid(self, GP):
        '''
        To use GP to predict value on each grid point, we need to generate the
        kernel vector kv whose length is the same as the training set size.

        1. We divide the training set into several batches, corresponding to
           different segments of kv
        2. Distribute each batch to a processor, i.e. each processor calculate
           the kv segment of one batch for all grids
        3. Collect kv segments and form a complete kv vector for each grid,
           and calculate the grid value by multiplying the complete kv vector
           with GP.alpha
        '''

        # should insert a sanity check to compare n_cpu with OMP_NUM_THREADS

        # ------ get 3body kernel info ------
        kernel_info = get_3bkernel(GP)

        # ------ construct grids ------
        n1, n2, n12 = self.grid_num
<<<<<<< HEAD
        bonds1 = np.linspace(self.bounds[0][0], self.bounds[1][0], n1)
        bonds2 = np.linspace(self.bounds[0][0], self.bounds[1][0], n2)
        bonds12 = np.linspace(self.bounds[0][2], self.bounds[1][2], n12)
=======
>>>>>>> 9d1edced
        grid_means = np.zeros([n1, n2, n12])

        if not self.mean_only:
            grid_vars = np.zeros([n1, n2, n12, len(GP.alpha)])
        else:
            grid_vars = None

<<<<<<< HEAD
        env12 = AtomicEnvironment(self.bond_struc, 0, GP.cutoffs)
        n_envs = len(GP.training_data)
        n_strucs = len(GP.training_structures)
        n_kern = n_envs * 3 + n_strucs

        if processes == 1:
            if self.update:
                raise NotImplementedError("the update function is "
                                          "not yet implemented")
            else:
                k12_v_all = \
                        np.zeros([len(bonds1), len(bonds2), len(bonds12),
                                  n_kern])
                k12_v_all[:, :, :, :n_envs * 3] = \
                    self._GenGrid_inner(GP.name, 0, n_envs, bonds1, bonds2,
                                        bonds12, env12, kernel_info)
                k12_v_all[:, :, :, n_envs*3:] = \
                    self._GenGrid_energy(GP.name, 0, n_strucs, bonds1, bonds2,
                                         bonds12, env12, kernel_info)
        else:

            # ------------ force kernels -------------
            with mp.Pool(processes=processes) as pool:

                if self.update:

                    raise NotImplementedError(
                        "the update function is "
                        "not yet implemented")

                else:
                    block_id, nbatch = \
                        partition_vector(self.n_sample, n_envs, processes)

                    k12_slice = []
                    # print('before for', ns, nsample, time.time())
                    count = 0
                    base = 0
                    k12_v_all = \
                        np.zeros([len(bonds1), len(bonds2), len(bonds12),
                                  n_envs * 3 + n_strucs])
                    for ibatch in range(nbatch):
                        s, e = block_id[ibatch]
                        k12_slice.append(pool.apply_async(
                            self._GenGrid_inner,
                            args=(GP.name, s, e, bonds1, bonds2, bonds12,
                                  env12, kernel_info)))
                        # print('send', ibatch, ns, s, e, time.time())
                        count += 1
                        if (count > processes*2):
                            for ibase in range(count):
                                s, e = block_id[ibase+base]
                                k12_v_all[:, :, :, s * 3:e * 3] = \
                                    k12_slice[ibase].get()
                            del k12_slice
                            k12_slice = []
                            count = 0
                            base = ibatch+1
                    if (count > 0):
                        for ibase in range(count):
                            s, e = block_id[ibase+base]
                            k12_v_all[:, :, :, s * 3:e * 3] = \
                                k12_slice[ibase].get()
                        del k12_slice

            # ------------ force kernels -------------
            with mp.Pool(processes=processes) as pool:

                if self.update:

                    raise NotImplementedError(
                        "the update function is "
                        "not yet implemented")

                else:
                    block_id, nbatch = \
                        partition_vector(self.n_sample, n_strucs, processes)

                    k12_slice = []
                    # print('before for', ns, nsample, time.time())
                    count = 0
                    base = 0
                    for ibatch in range(nbatch):
                        s, e = block_id[ibatch]
                        k12_slice.append(pool.apply_async(
                            self._GenGrid_energy,
                            args=(GP.name, s, e, bonds1, bonds2, bonds12,
                                  env12, kernel_info)))
                        # print('send', ibatch, ns, s, e, time.time())
                        count += 1
                        if (count > processes*2):
                            for ibase in range(count):
                                s, e = block_id[ibase+base]
                                k12_v_all[:, :, :,
                                          n_envs * 3 + s:n_envs * 3 + e] = \
                                    k12_slice[ibase].get()
                            del k12_slice
                            k12_slice = []
                            count = 0
                            base = ibatch+1
                    if (count > 0):
                        for ibase in range(count):
                            s, e = block_id[ibase+base]
                            k12_v_all[:, :, :,
                                      n_envs * 3 + s:n_envs * 3 + e] = \
                                k12_slice[ibase].get()
                        del k12_slice

                pool.close()
                pool.join()

=======
        env12 = AtomicEnvironment(self.bond_struc, 0, GP.cutoffs, GP.hyps_mask)
        size = len(GP.training_data)

        if self.update:
            raise NotImplementedError("the update function is "
                                      "not yet implemented")
        else:
            k12_v_all = self._GenGrid_inner(GP.name, 0, size, self.bounds,
                                            n1, n2, n12, env12,
                                            kernel_info)
            k12_v_all = np.moveaxis(k12_v_all, 0, -1)

        bounds = self.bounds
        bonds1 = np.linspace(bounds[0][0], bounds[1][0], n1)
        bonds2 = np.linspace(bounds[0][0], bounds[1][0], n2)
        bonds12 = np.linspace(bounds[0][2], bounds[1][2], n12)
>>>>>>> 9d1edced
        for b12 in range(len(bonds12)):
            for b1 in range(len(bonds1)):
                for b2 in range(len(bonds2)):
                    k12_v = k12_v_all[b1, b2, b12, :]
                    grid_means[b1, b2, b12] = np.matmul(k12_v, GP.alpha)
                    if not self.mean_only:
<<<<<<< HEAD
                        grid_vars[b1, b2, b12, :] = \
                            solve_triangular(GP.l_mat, k12_v, lower=True)
=======
                        grid_vars[b1, b2, b12, :] = solve_triangular(GP.l_mat,
                                                                     k12_v, lower=True)
>>>>>>> 9d1edced

        # Construct file names according to current mapping

        # ------ save mean and var to file -------
        np.save('grid3_mean_'+self.species_code, grid_means)
        np.save('grid3_var_'+self.species_code, grid_vars)

        return grid_means, grid_vars

<<<<<<< HEAD
    def _GenGrid_inner(self, name, s, e, bonds1, bonds2, bonds12, env12,
                       kernel_info):
=======
    @staticmethod
    def _GenGrid_inner(name, s, e, bounds, nb1, nb2, nb12, env12, kernel_info):
        """
        Loop over different parts of the training set. from element s to element e
>>>>>>> 9d1edced

        Args:
            name: name of the gp instance
            s: start index of the training data parition
            e: end index of the training data parition
            bonds1: list of bond to consider for edge center-1
            bonds2: list of bond to consider for edge center-2
            bonds12: list of bond to consider for edge 1-2
            env12: AtomicEnvironment container of the triplet
            kernel_info: return value of the get_3b_kernel
        """

<<<<<<< HEAD
        kernel, en_kernel, en_force_kernel, cutoffs, hyps, hyps_mask = \
            kernel_info

        # open saved k vector file, and write to new file
        size = (e - s) * 3
        k12_v = np.zeros([len(bonds1), len(bonds2), len(bonds12), size])
        for b12, r12 in enumerate(bonds12):
            for b1, r1 in enumerate(bonds1):
                for b2, r2 in enumerate(bonds2):

                    env12.bond_array_3 = np.array([[r1, 1, 0, 0],
                                                   [r2, 0, 0, 0]])
                    env12.cross_bond_dists = np.array([[0, r12], [r12, 0]])
                    k12_v[b1, b2, b12, :] = \
                        energy_force_vector_unit(
                            name, s, e, env12, en_force_kernel, hyps, cutoffs,
                            hyps_mask)

        # open saved k vector file, and write to new file
        if self.update:

            raise NotImplementedError("the update function is not yet"
                                      "implemented")

            # s, e = block
            # chunk = e - s
            # new_kv_file = \
            #     np.zeros((chunk, self.grid_num[0] * self.grid_num[1] + 1,
            #               total_size))
            # new_kv_file[:,0,0] = np.ones(chunk) * total_size
            # for i in range(s, e):
            #     kv_filename = f'{self.kv3name}/{i}'
            #     if kv_filename in os.listdir(self.kv3name):
            #         old_kv_file = np.load(kv_filename+'.npy')
            #         last_size = int(old_kv_file[0,0])
            #         new_kv_file[i, :, :last_size] = old_kv_file
            #     else:
            #         last_size = 0
            # ds = [1, 2, 3]
            # nop = self.grid_num[0]

            # k12_v = new_kv_file[:, 1:, :]
            # for i in range(s, e):
            #     np.save(f'{self.kv3name}/{i}', new_kv_file[i, :, :])
=======
        kernel, en_force_kernel, cutoffs, hyps, hyps_mask = kernel_info

        training_data = _global_training_data[name]
>>>>>>> 9d1edced

        ds = [1, 2, 3]
        size = (e-s) * 3

<<<<<<< HEAD
    def _GenGrid_energy(self, name, s, e, bonds1, bonds2, bonds12, env12,
                        kernel_info):

        '''
        Calculate kv segments of the given batch of training data for all grids
        '''

        kernel, en_kernel, en_force_kernel, cutoffs, hyps, hyps_mask = \
            kernel_info

        # open saved k vector file, and write to new file
        size = e - s
        k12_v = np.zeros([len(bonds1), len(bonds2), len(bonds12), size])
        for b12, r12 in enumerate(bonds12):
            for b1, r1 in enumerate(bonds1):
                for b2, r2 in enumerate(bonds2):

                    env12.bond_array_3 = np.array([[r1, 1, 0, 0],
                                                   [r2, 0, 0, 0]])
                    env12.cross_bond_dists = np.array([[0, r12], [r12, 0]])
                    k12_v[b1, b2, b12, :] = \
                        energy_energy_vector_unit(
                            name, s, e, env12, en_kernel, hyps, cutoffs,
                            hyps_mask)

        # open saved k vector file, and write to new file
        if self.update:
            raise NotImplementedError("the update function is not yet"
                                      "implemented")

        return k12_v
=======
        bonds1 = np.linspace(bounds[0][0], bounds[1][0], nb1)
        bonds2 = np.linspace(bounds[0][0], bounds[1][0], nb2)
        bonds12 = np.linspace(bounds[0][2], bounds[1][2], nb12)
>>>>>>> 9d1edced

        r1 = np.ones([nb1, nb2, nb12], dtype=np.float64)
        r2 = np.ones([nb1, nb2, nb12], dtype=np.float64)
        r12 = np.ones([nb1, nb2, nb12], dtype=np.float64)
        for b12 in range(nb12):
            for b1 in range(nb1):
                for b2 in range(nb2):
                    r1[b1, b2, b12] = bonds1[b1]
                    r2[b1, b2, b12] = bonds2[b2]
                    r12[b1, b2, b12] = bonds12[b12]
        del bonds1
        del bonds2
        del bonds12

        k_v = np.zeros([size, nb1, nb2, nb12])

        args = from_mask_to_args(hyps, hyps_mask, cutoffs)

        if (hyps_mask is not None):
            tbmfe = three_body_mc_force_en_sephyps
        else:
            tbmfe = three_body_mc_force_en

        for m_index in range(size):
            x_2 = training_data[int(floor(m_index / 3))+s]
            d_2 = ds[m_index % 3]
            k_v[m_index, :, :, :] = tbmfe(x_2, r1, r2, r12,
                                            env12.ctype, env12.etypes,
                                            d_2, *args)

        return k_v

    def build_map_container(self):
        '''
        build 3-d spline function for mean,
        3-d for the low rank approximation of L^{-1}k*
        '''

        # create spline interpolation class object
        self.mean = CubicSpline(self.bounds[0], self.bounds[1],
                                orders=self.grid_num)

        if not self.mean_only:
            self.var = PCASplines(self.bounds[0], self.bounds[1],
                                  orders=self.grid_num,
                                  svd_rank=self.svd_rank)

    def build_map(self, GP):
        # Load grid or generate grid values
        # If load grid was not specified, will be none
        if not self.load_grid:
            y_mean, y_var = self.GenGrid(GP)
        # If load grid is blank string '' or pre-fix, load in
        else:
            y_mean = np.load(self.load_grid+'grid3_mean_' +
                             self.species_code+'.npy')
            y_var = np.load(self.load_grid+'grid3_var_' +
                            self.species_code+'.npy')

        self.mean.set_values(y_mean)
        if not self.mean_only:
            self.var.set_values(y_var)

    def write(self, f, spc):
        a = self.bounds[0]
        b = self.bounds[1]
        order = self.grid_num

        coefs_3 = self.mean.__coeffs__

        elem1 = Z_to_element(spc[0])
        elem2 = Z_to_element(spc[1])
        elem3 = Z_to_element(spc[2])

        header_3 = '{elem1} {elem2} {elem3} {a1} {a2} {a3} {b1}'\
                   ' {b2} {b3:.10e} {order1} {order2} {order3}\n'\
            .format(elem1=elem1, elem2=elem2, elem3=elem3,
                    a1=a[0], a2=a[1], a3=a[2],
                    b1=b[0], b2=b[1], b3=b[2],
                    order1=order[0], order2=order[1], order3=order[2])
        f.write(header_3)

        n = 0
        for i in range(coefs_3.shape[0]):
            for j in range(coefs_3.shape[1]):
                for k in range(coefs_3.shape[2]):
                    coef = coefs_3[i, j, k]
                    f.write('{:.10e} '.format(coef))
                    if n % 5 == 4:
                        f.write('\n')
                    n += 1

        f.write('\n')<|MERGE_RESOLUTION|>--- conflicted
+++ resolved
@@ -1,13 +1,9 @@
-<<<<<<< HEAD
 import time
 import os
 import math
 import inspect
 import subprocess
 import numpy as np
-=======
-# import inspect
->>>>>>> 9d1edced
 import multiprocessing as mp
 import numpy as np
 import os, subprocess
@@ -24,23 +20,11 @@
 from flare.cutoffs import quadratic_cutoff
 from flare.env import AtomicEnvironment
 from flare.gp import GaussianProcess
-<<<<<<< HEAD
 from flare.gp_algebra import partition_vector, energy_force_vector_unit, \
     energy_energy_vector_unit
 from flare.kernels.utils import from_mask_to_args, str_to_kernel_set
 from flare.cutoffs import quadratic_cutoff
 from flare.util import Z_to_element
-=======
-from flare.gp_algebra import partition_c, \
-        _global_training_data, _global_training_labels
-from flare.gp_algebra import en_kern_vec_unit as en_kern_vec
-from flare.kernels.utils import from_mask_to_args, str_to_kernel_set
-from flare.kernels.map_3b_kernel import three_body_mc_force_en_sephyps, \
-        three_body_mc_force_en
-from flare.struc import Structure
-from flare.util import Z_to_element, NumpyEncoder
-
->>>>>>> 9d1edced
 from flare.mgp.utils import get_bonds, get_triplets, get_triplets_en, \
         get_2bkernel, get_3bkernel
 from flare.mgp.splines_methods import PCASplines, CubicSpline
@@ -94,22 +78,10 @@
                         }
     '''
 
-<<<<<<< HEAD
     def __init__(self, grid_params: dict, struc_params: dict,
                  GP: GaussianProcess = None, mean_only: bool = False,
                  container_only: bool = True, lmp_file_name: str = 'lmp.mgp',
                  n_cpus: int = None, n_sample: int = 100,
-=======
-    def __init__(self,
-                 grid_params: dict,
-                 struc_params: dict,
-                 GP: GaussianProcess = None,
-                 mean_only: bool = False,
-                 container_only: bool = True,
-                 lmp_file_name: str = 'lmp.mgp',
-                 n_cpus: int = None,
-                 n_sample: int = 100,
->>>>>>> 9d1edced
                  autorun: bool = True):
 
         # load all arguments as attributes
@@ -257,13 +229,8 @@
         self.spcs = [spc_2, spc_3]
         self.spcs_set = [spc_2_set, spc_3]
 
-<<<<<<< HEAD
     def predict(self, atom_env: AtomicEnvironment, mean_only: bool = False)\
             -> (float, 'ndarray', 'ndarray', float):
-=======
-    def predict(self, atom_env: AtomicEnvironment, mean_only: bool = False) -> \
-            (float, 'ndarray', 'ndarray', float):
->>>>>>> 9d1edced
         '''
         predict force, variance, stress and local energy for given
             atomic environment
@@ -322,30 +289,19 @@
                 kernel(atom_env, atom_env, d+1, d+1, *args)
 
         if (body == 2):
-<<<<<<< HEAD
             spcs, comp_r, comp_xyz = \
                 get_bonds(atom_env.ctype, atom_env.etypes,
                           atom_env.bond_array_2)
-=======
-            spcs, comp_r, comp_xyz = get_bonds(atom_env.ctype,
-                                               atom_env.etypes, atom_env.bond_array_2)
->>>>>>> 9d1edced
             set_spcs = []
             for spc in spcs:
                 set_spcs += [set(spc)]
             spcs = set_spcs
         elif (body == 3):
             spcs, comp_r, comp_xyz = \
-<<<<<<< HEAD
                 get_triplets_en(
                     atom_env.ctype, atom_env.etypes, atom_env.bond_array_3,
                     atom_env.cross_bond_inds, atom_env.cross_bond_dists,
                     atom_env.triplet_counts)
-=======
-                get_triplets_en(atom_env.ctype, atom_env.etypes,
-                                atom_env.bond_array_3, atom_env.cross_bond_inds,
-                                atom_env.cross_bond_dists, atom_env.triplet_counts)
->>>>>>> 9d1edced
 
         # predict for each species
         f_spcs = 0
@@ -356,14 +312,9 @@
             lengths = np.array(comp_r[i])
             xyzs = np.array(comp_xyz[i])
             map_ind = spcs_list.index(spc)
-<<<<<<< HEAD
             f, vir, v, e = \
                 self.predict_component(lengths, xyzs, mappings[map_ind],
                                        mean_only)
-=======
-            f, vir, v, e = self.predict_component(lengths, xyzs,
-                                                  mappings[map_ind],  mean_only)
->>>>>>> 9d1edced
             f_spcs += f
             vir_spcs += vir
             v_spcs += v
@@ -384,13 +335,8 @@
 
         # predict forces and stress
         vir = np.zeros(6)
-<<<<<<< HEAD
         # match the ASE order
         vir_order = ((0, 0), (1, 1), (2, 2), (1, 2), (0, 2), (0, 1))
-=======
-        vir_order = ((0, 0), (1, 1), (2, 2), (1, 2),
-                     (0, 2), (0, 1))  # match the ASE order
->>>>>>> 9d1edced
 
         # two-body
         if lengths.shape[-1] == 1:
@@ -399,26 +345,15 @@
 
             for i in range(6):
                 vir_i = f_d[:, vir_order[i][0]]\
-<<<<<<< HEAD
                         * xyzs[:, vir_order[i][1]] * lengths[:, 0]
-=======
-                    * xyzs[:, vir_order[i][1]] * lengths[:, 0]
->>>>>>> 9d1edced
                 vir[i] = np.sum(vir_i)
 
         # three-body
         if lengths.shape[-1] == 3:
-<<<<<<< HEAD
             # factor1 = 1/lengths[:,1] - 1/lengths[:,0] * lengths[:,2]
             # factor2 = 1/lengths[:,0] - 1/lengths[:,1] * lengths[:,2]
             # f_d1 = np.diag(f_0[:,0,0]+f_0[:,2,0]*factor1) @ xyzs[:,0,:]
             # f_d2 = np.diag(f_0[:,1,0]+f_0[:,2,0]*factor2) @ xyzs[:,1,:]
-=======
-            #            factor1 = 1/lengths[:,1] - 1/lengths[:,0] * lengths[:,2]
-            #            factor2 = 1/lengths[:,0] - 1/lengths[:,1] * lengths[:,2]
-            #            f_d1 = np.diag(f_0[:,0,0]+f_0[:,2,0]*factor1) @ xyzs[:,0,:]
-            #            f_d2 = np.diag(f_0[:,1,0]+f_0[:,2,0]*factor2) @ xyzs[:,1,:]
->>>>>>> 9d1edced
             f_d1 = np.diag(f_0[:, 0, 0]) @ xyzs[:, 0, :]
             f_d2 = np.diag(f_0[:, 1, 0]) @ xyzs[:, 1, :]
             f_d = f_d1 + f_d2
@@ -426,11 +361,7 @@
 
             for i in range(6):
                 vir_i1 = f_d1[:, vir_order[i][0]]\
-<<<<<<< HEAD
                        * xyzs[:, 0, vir_order[i][1]] * lengths[:, 0]
-=======
-                    * xyzs[:, 0, vir_order[i][1]] * lengths[:, 0]
->>>>>>> 9d1edced
                 vir_i2 = f_d2[:, vir_order[i][0]]\
                     * xyzs[:, 1, vir_order[i][1]] * lengths[:, 1]
                 vir[i] = np.sum(vir_i1 + vir_i2)
@@ -490,11 +421,7 @@
         # Iterate through the mappings for various bodies
         for i in self.bodies:
             kern_info = f'kernel{i}b_info'
-<<<<<<< HEAD
             kernel, ek, efk, cutoffs, hyps, hyps_mask = out_dict[kern_info]
-=======
-            kernel, efk, cutoffs, hyps, hyps_mask = out_dict[kern_info]
->>>>>>> 9d1edced
             out_dict[kern_info] = (kernel.__name__, efk.__name__,
                                    cutoffs, hyps, hyps_mask)
 
@@ -594,13 +521,8 @@
     def from_file(filename: str):
         if '.json' in filename:
             with open(filename, 'r') as f:
-<<<<<<< HEAD
                 model = \
                     MappedGaussianProcess.from_dict(json.loads(f.readline()))
-=======
-                model = MappedGaussianProcess.from_dict(
-                    json.loads(f.readline()))
->>>>>>> 9d1edced
             return model
 
         elif 'pickle' in filename:
@@ -667,7 +589,6 @@
         else:
             bond_vars = None
 
-<<<<<<< HEAD
         # --------- calculate force kernels ---------------
         with mp.Pool(processes=processes) as pool:
             n_envs = len(GP.training_data)
@@ -690,46 +611,10 @@
 
                 # What is the point of this if statement?
                 if (count > processes * 2):
-=======
-        env12 = AtomicEnvironment(self.bond_struc, 0, GP.cutoffs, GP.hyps_mask)
-
-        if (processes == 1):
-            size = len(GP.training_data)
-            k12_v_all = self._GenGrid_inner(
-                GP.name, 0, size, bond_lengths, env12, kernel_info)
-        else:
-            with mp.Pool(processes=processes) as pool:
-                # A_list = pool.map(self._GenGrid_inner_most, pool_list)
-                # break it into pieces
-                size = len(GP.training_data)
-                block_id, nbatch = partition_c(self.n_sample, size, processes)
-
-                k12_slice = []
-                k12_v_all = np.zeros([len(bond_lengths), size*3])
-                count = 0
-                base = 0
-                for ibatch in range(nbatch):
-                    s, e = block_id[ibatch]
-                    k12_slice.append(pool.apply_async(self._GenGrid_inner,
-                                                      args=(GP.name, s, e,
-                                                            bond_lengths,
-                                                            env12, kernel_info)))
-                    count += 1
-                    if (count > processes*2):
-                        for ibase in range(count):
-                            s, e = block_id[ibase+base]
-                            k12_v_all[:, s*3:e*3] = k12_slice[ibase].get()
-                        del k12_slice
-                        k12_slice = []
-                        count = 0
-                        base = ibatch+1
-                if (count > 0):
->>>>>>> 9d1edced
                     for ibase in range(count):
                         s, e = block_id[ibase+base]
                         k12_v_all[:, s * 3:e * 3] = k12_slice[ibase].get()
                     del k12_slice
-<<<<<<< HEAD
                     k12_slice = []
                     count = 0
                     base = ibatch+1
@@ -742,10 +627,6 @@
 
             pool.close()
             pool.join()
-=======
-                pool.close()
-                pool.join()
->>>>>>> 9d1edced
 
         # --------- calculate energy kernels ---------------
         with mp.Pool(processes=processes) as pool:
@@ -816,7 +697,6 @@
                                          hyps, cutoffs, hyps_mask)
         return k12_v
 
-<<<<<<< HEAD
     def _GenGrid_energy(self, name, s, e, bond_lengths, env12, kernel_info):
 
         '''
@@ -834,8 +714,7 @@
                                           hyps, cutoffs, hyps_mask)
         return k12_v
 
-=======
->>>>>>> 9d1edced
+
     def build_map_container(self):
         '''
         build 1-d spline function for mean, 2-d for var
@@ -881,14 +760,9 @@
 class Map3body:
 
     def __init__(self, grid_num, bounds, bond_struc: Structure,
-<<<<<<< HEAD
                  svd_rank: int = 0, mean_only: bool = False,
                  load_grid: str = '', update: bool = True, n_cpus=None,
                  n_sample=100):
-=======
-                 svd_rank: int = 0, mean_only: bool = False, load_grid: str = '',
-                 update: bool = True, n_cpus=None, n_sample=100):
->>>>>>> 9d1edced
         '''
         Build 3-body MGP
 
@@ -935,12 +809,9 @@
 
         # ------ construct grids ------
         n1, n2, n12 = self.grid_num
-<<<<<<< HEAD
         bonds1 = np.linspace(self.bounds[0][0], self.bounds[1][0], n1)
         bonds2 = np.linspace(self.bounds[0][0], self.bounds[1][0], n2)
         bonds12 = np.linspace(self.bounds[0][2], self.bounds[1][2], n12)
-=======
->>>>>>> 9d1edced
         grid_means = np.zeros([n1, n2, n12])
 
         if not self.mean_only:
@@ -948,8 +819,7 @@
         else:
             grid_vars = None
 
-<<<<<<< HEAD
-        env12 = AtomicEnvironment(self.bond_struc, 0, GP.cutoffs)
+        env12 = AtomicEnvironment(self.bond_struc, 0, GP.cutoffs, GP.hyps_mask)
         n_envs = len(GP.training_data)
         n_strucs = len(GP.training_structures)
         n_kern = n_envs * 3 + n_strucs
@@ -1060,37 +930,14 @@
                 pool.close()
                 pool.join()
 
-=======
-        env12 = AtomicEnvironment(self.bond_struc, 0, GP.cutoffs, GP.hyps_mask)
-        size = len(GP.training_data)
-
-        if self.update:
-            raise NotImplementedError("the update function is "
-                                      "not yet implemented")
-        else:
-            k12_v_all = self._GenGrid_inner(GP.name, 0, size, self.bounds,
-                                            n1, n2, n12, env12,
-                                            kernel_info)
-            k12_v_all = np.moveaxis(k12_v_all, 0, -1)
-
-        bounds = self.bounds
-        bonds1 = np.linspace(bounds[0][0], bounds[1][0], n1)
-        bonds2 = np.linspace(bounds[0][0], bounds[1][0], n2)
-        bonds12 = np.linspace(bounds[0][2], bounds[1][2], n12)
->>>>>>> 9d1edced
         for b12 in range(len(bonds12)):
             for b1 in range(len(bonds1)):
                 for b2 in range(len(bonds2)):
                     k12_v = k12_v_all[b1, b2, b12, :]
                     grid_means[b1, b2, b12] = np.matmul(k12_v, GP.alpha)
                     if not self.mean_only:
-<<<<<<< HEAD
                         grid_vars[b1, b2, b12, :] = \
                             solve_triangular(GP.l_mat, k12_v, lower=True)
-=======
-                        grid_vars[b1, b2, b12, :] = solve_triangular(GP.l_mat,
-                                                                     k12_v, lower=True)
->>>>>>> 9d1edced
 
         # Construct file names according to current mapping
 
@@ -1100,16 +947,9 @@
 
         return grid_means, grid_vars
 
-<<<<<<< HEAD
     def _GenGrid_inner(self, name, s, e, bonds1, bonds2, bonds12, env12,
                        kernel_info):
-=======
-    @staticmethod
-    def _GenGrid_inner(name, s, e, bounds, nb1, nb2, nb12, env12, kernel_info):
         """
-        Loop over different parts of the training set. from element s to element e
->>>>>>> 9d1edced
-
         Args:
             name: name of the gp instance
             s: start index of the training data parition
@@ -1121,7 +961,6 @@
             kernel_info: return value of the get_3b_kernel
         """
 
-<<<<<<< HEAD
         kernel, en_kernel, en_force_kernel, cutoffs, hyps, hyps_mask = \
             kernel_info
 
@@ -1166,16 +1005,10 @@
             # k12_v = new_kv_file[:, 1:, :]
             # for i in range(s, e):
             #     np.save(f'{self.kv3name}/{i}', new_kv_file[i, :, :])
-=======
-        kernel, en_force_kernel, cutoffs, hyps, hyps_mask = kernel_info
-
-        training_data = _global_training_data[name]
->>>>>>> 9d1edced
 
         ds = [1, 2, 3]
         size = (e-s) * 3
 
-<<<<<<< HEAD
     def _GenGrid_energy(self, name, s, e, bonds1, bonds2, bonds12, env12,
                         kernel_info):
 
@@ -1207,42 +1040,7 @@
                                       "implemented")
 
         return k12_v
-=======
-        bonds1 = np.linspace(bounds[0][0], bounds[1][0], nb1)
-        bonds2 = np.linspace(bounds[0][0], bounds[1][0], nb2)
-        bonds12 = np.linspace(bounds[0][2], bounds[1][2], nb12)
->>>>>>> 9d1edced
-
-        r1 = np.ones([nb1, nb2, nb12], dtype=np.float64)
-        r2 = np.ones([nb1, nb2, nb12], dtype=np.float64)
-        r12 = np.ones([nb1, nb2, nb12], dtype=np.float64)
-        for b12 in range(nb12):
-            for b1 in range(nb1):
-                for b2 in range(nb2):
-                    r1[b1, b2, b12] = bonds1[b1]
-                    r2[b1, b2, b12] = bonds2[b2]
-                    r12[b1, b2, b12] = bonds12[b12]
-        del bonds1
-        del bonds2
-        del bonds12
-
-        k_v = np.zeros([size, nb1, nb2, nb12])
-
-        args = from_mask_to_args(hyps, hyps_mask, cutoffs)
-
-        if (hyps_mask is not None):
-            tbmfe = three_body_mc_force_en_sephyps
-        else:
-            tbmfe = three_body_mc_force_en
-
-        for m_index in range(size):
-            x_2 = training_data[int(floor(m_index / 3))+s]
-            d_2 = ds[m_index % 3]
-            k_v[m_index, :, :, :] = tbmfe(x_2, r1, r2, r12,
-                                            env12.ctype, env12.etypes,
-                                            d_2, *args)
-
-        return k_v
+
 
     def build_map_container(self):
         '''
