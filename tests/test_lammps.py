import pytest
import os, shutil
import numpy as np
from flare.atoms import FLARE_Atoms
from ase.calculators.lammpsrun import LAMMPS
from ase.io import read, write

from .get_sgp import get_sgp_calc, get_random_atoms, get_isolated_atoms

n_species_list = [1, 2]
n_desc_types = [1, 2]
power_list = [1, 2]
struc_list = ["random", "isolated"]
rootdir = os.getcwd()
n_cpus_list = [1] # [1, 2]

@pytest.mark.skipif(
    not os.environ.get("lmp", False),
    reason=(
        "lmp not found in environment: Please install LAMMPS and set the "
        "$lmp environment variable to point to the executatble."
    ),
)
@pytest.mark.parametrize("n_species", n_species_list)
@pytest.mark.parametrize("n_types", n_desc_types)
@pytest.mark.parametrize("power", power_list)
@pytest.mark.parametrize("struc", struc_list)
@pytest.mark.parametrize("multicut", [False, True])
@pytest.mark.parametrize("n_cpus", n_cpus_list)
def test_write_potential(n_species, n_types, power, struc, multicut, n_cpus):
    """Test the flare_pp pair style."""

    if n_species > n_types:
        pytest.skip()

    if (power == 1) and ("kokkos" in os.environ.get("lmp")):
        pytest.skip()

    # Write potential file.
    sgp_model = get_sgp_calc(n_types, power, multicut)
    potential_name = f"LJ_{n_species}_{n_types}_{power}.txt"
    contributor = "Jon"
    kernel_index = 0
    sgp_model.gp_model.sparse_gp.write_mapping_coefficients(
        potential_name, contributor, kernel_index)

    # Generate random testing structure
    if n_species == 1:
        numbers = [6, 6]
        species = ["C"]
    elif n_species == 2:
        numbers = [6, 8]
        species = ["C", "O"]

    if struc == "random":
        test_structure = get_random_atoms(a=2.0, sc_size=2, numbers=numbers)
    elif struc == "isolated":
        test_structure = get_isolated_atoms(numbers=numbers)
    test_structure.calc = sgp_model

    # Predict with SGP.
    energy = test_structure.get_potential_energy()
    forces = test_structure.get_forces()
    stress = test_structure.get_stress()

    # Set up LAMMPS calculator.
    lmp_command = os.environ.get("lmp")
    if (n_cpus > 1) and ("mpirun" not in lmp_command) and ("kokkos" not in lmp_command):
        lmp_command = f"mpirun -np {n_cpus} {lmp_command}"

    print(lmp_command)
    parameters = {
        "command": lmp_command,  # set up executable for ASE
        "newton": "on",
        "pair_style": "flare",
        "pair_coeff": [f"* * {potential_name}"],
        "timestep": "0.001\ndump_modify dump_all sort id",
    }

    lmp_calc = LAMMPS(tmp_dir="./tmp/", parameters=parameters,
                      files=[potential_name], specorder=species)

    print("built lmp_calc")
    # Predict with LAMMPS.
    test_structure.calc = lmp_calc
    energy_lmp = test_structure.get_potential_energy()
    forces_lmp = test_structure.get_forces()
    stress_lmp = test_structure.get_stress()

    # add back single_atom_energies to lammps energy
    if sgp_model.gp_model.single_atom_energies is not None:
        for spec in test_structure.numbers:
            coded_spec = sgp_model.gp_model.species_map[spec]
            energy_lmp += sgp_model.gp_model.single_atom_energies[coded_spec]

    thresh = 1e-6
    print(energy, energy_lmp)
    assert np.allclose(energy, energy_lmp, atol=thresh)
    #print(forces, forces_lmp)
    assert np.allclose(forces, forces_lmp, atol=thresh)
    assert np.allclose(stress, stress_lmp, atol=thresh)

    # Remove files.
    os.remove(potential_name)
    os.system("rm -r tmp")

import os
import numpy as np
from copy import deepcopy
from ase import Atom, Atoms
from ase.build import bulk
from ase.calculators.lammpsrun import LAMMPS
from flare.md.lammps import LAMMPS_MOD, LAMMPS_MD, get_kinetic_stress

@pytest.mark.skipif(
    not os.environ.get("lmp", False),
    reason=(
        "lmp not found "
        "in environment: Please install LAMMPS "
        "and set the $lmp env. "
        "variable to point to the executatble."
    ),
)
@pytest.mark.parametrize("n_species", n_species_list)
@pytest.mark.parametrize("n_types", n_desc_types)
@pytest.mark.parametrize("use_map", [False, True])
@pytest.mark.parametrize("power", power_list)
@pytest.mark.parametrize("struc", struc_list)
@pytest.mark.parametrize("multicut", [False, True])
@pytest.mark.parametrize("n_cpus", n_cpus_list)
def test_lammps_uncertainty(n_species, n_types, use_map, power, struc, multicut, n_cpus):
    if n_species > n_types:
        pytest.skip()

    if (power == 1) and ("kokkos" in os.environ.get("lmp")):
        pytest.skip()

    os.chdir(rootdir)
    # Set up LAMMPS calculator.
    lmp_command = os.environ.get("lmp")
    if (n_cpus > 1) and ("mpirun" not in lmp_command) and ("kokkos" not in lmp_command):
        lmp_command = f"mpirun -np {n_cpus} {lmp_command}"
    print(lmp_command)

    # get sgp & dump coefficient files
    sgp_model = get_sgp_calc(n_types, power, multicut)
    contributor = "YX"
    kernel_index = 0

    potential_file = f"LJ_{n_species}_{n_types}_{power}.txt"
    sgp_model.gp_model.write_mapping_coefficients(
        potential_file, contributor, kernel_index)

    if use_map:
        varmap_file = f"varmap_{n_species}_{n_types}.txt"
        sgp_model.gp_model.write_varmap_coefficients(
            varmap_file, contributor, kernel_index)
        coeff_str = varmap_file
    else:
        L_inv_file = f"Linv_{n_species}_{n_types}.txt"
        sgp_model.gp_model.sparse_gp.write_L_inverse(
            L_inv_file, contributor)

        sparse_desc_file = f"sparse_desc_{n_species}_{n_types}.txt"
        sgp_model.gp_model.sparse_gp.write_sparse_descriptors(
            sparse_desc_file, contributor)
        coeff_str = f"{L_inv_file} {sparse_desc_file}"

    # Generate random testing structure
    if n_species == 1:
        numbers = [6, 6]
        species = ["C"]
        mass_str = "mass 1 12"
    elif n_species == 2:
        numbers = [6, 8]
        species = ["C", "O"]
        mass_str = "mass 1 12\nmass 2 16"

    if struc == "random":
        test_atoms = get_random_atoms(a=2.5, sc_size=2, numbers=numbers)
    elif struc == "isolated":
        test_atoms = get_isolated_atoms(numbers=numbers)

    # compute uncertainty
    in_lmp = f"""
atom_style atomic
units metal
boundary p p p
atom_modify sort 0 0.0

read_data data.lammps

### interactions
pair_style flare
pair_coeff * * {potential_file}
{mass_str}

### run
fix fix_nve all nve
compute unc all flare/std/atom {coeff_str}
<<<<<<< HEAD
dump dump_all all custom 1 traj.lammps id type x y z vx vy vz fx fy fz c_unc
=======
dump dump_all all custom 1 traj.lammps id type x y z vx vy vz fx fy fz c_unc 
dump_modify dump_all sort id
>>>>>>> 9e8f8b29
thermo_style custom step temp press cpu pxx pyy pzz pxy pxz pyz ke pe etotal vol lx ly lz atoms
thermo_modify flush yes format float %23.16g
thermo 1
run 0
"""
    if "tmp" not in os.listdir():
        os.mkdir("tmp")

    os.chdir("tmp")
    write("data.lammps", test_atoms, format="lammps-data")
    with open("in.lammps", "w") as f:
        f.write(in_lmp)
    shutil.copyfile(f"../{potential_file}", f"./{potential_file}")
    if use_map:
        shutil.copyfile(f"../{varmap_file}", f"./{varmap_file}")
    else:
        shutil.copyfile(f"../{L_inv_file}", f"./{L_inv_file}")
        shutil.copyfile(f"../{sparse_desc_file}", f"./{sparse_desc_file}")
    os.system(f"{lmp_command} < in.lammps > log.lammps")
    unc_atoms = read("traj.lammps", format="lammps-dump-text")
    lmp_stds = unc_atoms.get_array(f"c_unc")

    # Test mapped variance (need to use sgp_var)
    test_atoms.calc = None
    test_atoms = FLARE_Atoms.from_ase_atoms(test_atoms)
    test_atoms.calc = sgp_model
    if use_map:
        test_atoms.calc.gp_model.sparse_gp = sgp_model.gp_model.sgp_var
    test_atoms.calc.reset()
    sgp_stds = test_atoms.calc.get_uncertainties(test_atoms)
    #print(sgp_stds)
    #print(lmp_stds)
    print(sgp_model.gp_model.hyps)
    assert np.allclose(sgp_stds[:,0], lmp_stds.squeeze(), atol=1e-4)

    os.chdir("..")
<<<<<<< HEAD
    os.system("rm -r tmp *.txt")

def test_lmp_calc():
    Ni = bulk("Ni", cubic=True)
    H = Atom("H", position=Ni.cell.diagonal() / 2)
    NiH = Ni + H

    files = []
    param_dict = {
        "pair_style": "lj/cut 2.5",
        "pair_coeff": ["* * 1 1"],
        "compute": ["1 all pair/local dist", "2 all reduce max c_1"],
        "velocity": ["all create 300 12345 dist gaussian rot yes mom yes"],
        "fix": ["1 all nvt temp 300 300 $(100.0*dt)"],
        "dump_period": 1,
        "timestep": 0.001,
        "keep_alive": False,
    }

    ase_lmp_calc = LAMMPS(
        command=os.environ.get("lmp"),
        label="ase", files=files, keep_tmp_files=True, tmp_dir="tmp"
    )
    ase_lmp_calc.set(**param_dict)
    ase_atoms = deepcopy(NiH)
    ase_atoms.calc = ase_lmp_calc
    ase_atoms.calc.calculate(ase_atoms)

    mod_lmp_calc = LAMMPS_MOD(
        command=os.environ.get("lmp"),
        label="mod", files=files, keep_tmp_files=True, tmp_dir="tmp"
    )
    mod_lmp_calc.set(**param_dict)
    mod_atoms = deepcopy(NiH)
    mod_atoms.calc = mod_lmp_calc
    mod_atoms.calc.calculate(mod_atoms, set_atoms=False)
    mod_stress = mod_atoms.get_stress() + get_kinetic_stress(mod_atoms)

    assert np.allclose(ase_atoms.get_potential_energy(), mod_atoms.get_potential_energy())
    assert np.allclose(ase_atoms.get_forces(), mod_atoms.get_forces())
    assert np.allclose(ase_atoms.get_stress(), mod_stress)
=======
    #os.system("rm -r tmp *.txt")
>>>>>>> 9e8f8b29
<|MERGE_RESOLUTION|>--- conflicted
+++ resolved
@@ -198,12 +198,8 @@
 ### run
 fix fix_nve all nve
 compute unc all flare/std/atom {coeff_str}
-<<<<<<< HEAD
-dump dump_all all custom 1 traj.lammps id type x y z vx vy vz fx fy fz c_unc
-=======
 dump dump_all all custom 1 traj.lammps id type x y z vx vy vz fx fy fz c_unc 
 dump_modify dump_all sort id
->>>>>>> 9e8f8b29
 thermo_style custom step temp press cpu pxx pyy pzz pxy pxz pyz ke pe etotal vol lx ly lz atoms
 thermo_modify flush yes format float %23.16g
 thermo 1
@@ -240,7 +236,6 @@
     assert np.allclose(sgp_stds[:,0], lmp_stds.squeeze(), atol=1e-4)
 
     os.chdir("..")
-<<<<<<< HEAD
     os.system("rm -r tmp *.txt")
 
 def test_lmp_calc():
@@ -282,6 +277,4 @@
     assert np.allclose(ase_atoms.get_potential_energy(), mod_atoms.get_potential_energy())
     assert np.allclose(ase_atoms.get_forces(), mod_atoms.get_forces())
     assert np.allclose(ase_atoms.get_stress(), mod_stress)
-=======
-    #os.system("rm -r tmp *.txt")
->>>>>>> 9e8f8b29
+    os.system("rm -r tmp")