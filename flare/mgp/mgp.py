'''
:class:`MappedGaussianProcess` uses splines to build up interpolation\
function of the low-dimensional decomposition of Gaussian Process, \
with little loss of accuracy. Refer to \
`Vandermause et al. <https://arxiv.org/abs/1904.02042>`_, \
`Glielmo et al. <https://journals.aps.org/prb/abstract/10.1103/PhysRevB.97.184307>`_
'''
import time
import math
import numpy as np
from scipy.linalg import solve_triangular
import multiprocessing as mp
import subprocess
import os

from flare import gp, struc, gp_algebra
from flare.env import AtomicEnvironment
from flare.gp import GaussianProcess
from flare.gp_algebra import get_kernel_vector_unit, partition_c
from flare.cutoffs import quadratic_cutoff
<<<<<<< HEAD
from flare.mc_simple import two_body_mc, three_body_mc, \
    two_plus_three_body_mc, two_body_mc_force_en, three_body_mc_force_en, \
    two_plus_three_mc_force_en
=======
from flare.kernels.mc_simple import two_body_mc, three_body_mc
>>>>>>> a247e61a
from flare.util import Z_to_element
import flare.mgp.utils as utils
from flare.mgp.utils import get_bonds, get_triplets, self_two_body_mc_jit, \
    self_three_body_mc_jit, \
    get_2bkernel, get_3bkernel
from flare.mgp.splines_methods import PCASplines, CubicSpline


class MappedGaussianProcess:
    '''
    Build Mapped Gaussian Process (MGP) and automatically save coefficients for\
    LAMMPS pair style.

    Args:
        hyps (numpy array): GP hyps.
        cutoffs (numpy array): GP cutoffs.
        struc_params (dict): information of training data.
        grid_params (dict): setting of grids for mapping.
        mean_only (Bool): if True: only build mapping for mean (force).
        container_only (Bool): if True: only build splines container\
            (with no coefficients).
        GP (GaussianProcess): None or a GaussianProcess object. If input a GP,\
            then build mapping when creating MappedGaussianProcess object.
        lmp_file_name (str): lammps coefficient file name.

    Example:
        >>> struc_params = {'species': [0, 1],
                            'cube_lat': cell} # input the cell matrix
        >>> grid_params =  {'bounds_2': [[1.2], [3.5]],
                                        # [[lower_bound], [upper_bound]]
                            'bounds_3': [[1.2, 1.2, -1], [3.5, 3.5, 1]],
                                        # [[lower,lower,cos(pi)],[upper,upper,cos(0)]]
                            'grid_num_2': 64,
                            'grid_num_3': [16, 16, 16],
                            'svd_rank_2': 64,
                            'svd_rank_3': 16**3,
                            'bodies': [2, 3],
                            'update': True, # if True: accelerating grids
                                            # generating by saving intermediate
                                            # coeff when generating grids
                            'load_grid': None}
    '''

    def __init__(self, hyps, cutoffs, grid_params: dict, struc_params: dict,
                 mean_only=False, container_only=True, GP=None,
                 lmp_file_name='lmp.mgp', n_cpus=None, n_sample=100):

        self.hyps = hyps
        self.cutoffs = cutoffs
        self.grid_params = grid_params
        self.struc_params = struc_params
        self.bodies = grid_params['bodies']
        self.grid_num_2 = grid_params['grid_num_2']
        self.bounds_2 = grid_params['bounds_2']
        self.grid_num_3 = grid_params['grid_num_3']
        self.bounds_3 = grid_params['bounds_3']

        self.svd_rank_2 = grid_params['svd_rank_2']
        self.svd_rank_3 = grid_params['svd_rank_3']
        self.update = grid_params['update']
        self.mean_only = mean_only
        self.lmp_file_name = lmp_file_name
        self.n_cpus = n_cpus
        self.n_sample = n_sample

        self.build_bond_struc(struc_params)
        self.maps_2 = []
        self.maps_3 = []
        self.build_map_container()

        if ((not container_only) and (GP is not None) and (len(GP.training_labels_np) > 0)):
            self.build_map(GP)

    def build_map_container(self):
        '''
        construct an empty spline container without coefficients
        '''
        if 2 in self.bodies:
            for b_struc in self.bond_struc[0]:
                map_2 = Map2body(self.grid_num_2, self.bounds_2, self.cutoffs,
                                 b_struc, self.bodies, self.svd_rank_2,
                                 self.mean_only, self.n_cpus, self.n_sample)
                self.maps_2.append(map_2)
        if 3 in self.bodies:
            for b_struc in self.bond_struc[1]:
                map_3 = Map3body(self.grid_num_3, self.bounds_3, self.cutoffs,
                                 b_struc, self.bodies, self.svd_rank_3,
                                 self.mean_only,
                                 self.grid_params['load_grid'],
                                 self.update,
                                 self.n_cpus, self.n_sample)
                self.maps_3.append(map_3)

    def build_map(self, GP):
        '''
        generate/load grids and get spline coefficients
        '''
        for map_2 in self.maps_2:
            map_2.build_map(GP)
        for map_3 in self.maps_3:
            map_3.build_map(GP)

        # write to lammps pair style coefficient file
        self.write_lmp_file(self.lmp_file_name)

    def build_bond_struc(self, struc_params):

        '''
        build a bond structure, used in grid generating
        '''

        cutoff = np.min(self.cutoffs)
        cell = struc_params['cube_lat']
        species_list = struc_params['species']
        N_spc = len(species_list)

        # ------------------- 2 body (2 atoms (1 bond) config) ---------------
        bond_struc_2 = []
        spc_2 = []
        if 2 in self.bodies:
            bodies = 2
            for spc1_ind, spc1 in enumerate(species_list):
                for spc2 in species_list[spc1_ind:]:
                    species = [spc1, spc2]
                    spc_2.append(species)
                    positions = [[(i+1)/(bodies+1)*cutoff, 0, 0]
                                 for i in range(bodies)]
                    spc_struc = \
                        struc.Structure(cell, species, positions)
                    spc_struc.coded_species = np.array(species)
                    bond_struc_2.append(spc_struc)

        # ------------------- 3 body (3 atoms (1 triplet) config) -------------
        bond_struc_3 = []
        spc_3 = []
        if 3 in self.bodies:
            bodies = 3
            for spc1_ind in range(N_spc):
                spc1 = species_list[spc1_ind]
                for spc2_ind in range(N_spc):  # (spc1_ind, N_spc):
                    spc2 = species_list[spc2_ind]
                    for spc3_ind in range(N_spc):  # (spc2_ind, N_spc):
                        spc3 = species_list[spc3_ind]
                        species = [spc1, spc2, spc3]
                        spc_3.append(species)
                        positions = [[(i+1)/(bodies+1)*cutoff, 0, 0]
                                     for i in range(bodies)]
                        spc_struc = struc.Structure(cell, species, positions)
                        spc_struc.coded_species = np.array(species)
                        bond_struc_3.append(spc_struc)

#                    if spc1 != spc2:
#                        species = [spc2, spc3, spc1]
#                        spc_3.append(species)
#                        positions = [[(i+1)/(bodies+1)*cutoff, 0, 0] \
#                                    for i in range(bodies)]
#                        spc_struc = struc.Structure(cell, species, positions)
#                        spc_struc.coded_species = np.array(species)
#                        bond_struc_3.append(spc_struc)
#                    if spc2 != spc3:
#                        species = [spc3, spc1, spc2]
#                        spc_3.append(species)
#                        positions = [[(i+1)/(bodies+1)*cutoff, 0, 0] \
#                                    for i in range(bodies)]
#                        spc_struc = struc.Structure(cell, species, positions)
#                        spc_struc.coded_species = np.array(species)
#                        bond_struc_3.append(spc_struc)

        self.bond_struc = [bond_struc_2, bond_struc_3]
        self.spcs = [spc_2, spc_3]

    def predict(self, atom_env: AtomicEnvironment, mean_only: bool=False):
        '''
        predict force and variance for given atomic environment

        :param atom_env: atomic environment (with a center atom and its neighbors)
        :type  atom_env: :class:`AtomicEnvironment`
        :param mean_only: if True: only predict force (variance is always 0)
        :type  mean_only: Bool
        :return f: force on this atom
        :return v: variance corresponding to the force
        :return vir: stress on this atom
        '''
        if self.mean_only:  # if not build mapping for var
            mean_only = True

        # ---------------- predict for two body -------------------
        f2 = vir2 = kern2 = v2 = 0
        if 2 in self.bodies:
            sig2, ls2 = self.hyps[:2]
            r_cut2 = self.cutoffs[0]

            f2, vir2, kern2, v2 = \
                self.predict_multicomponent(atom_env, sig2, ls2, r_cut2,
                                            self.get_2body_comp, self.spcs[0],
                                            self.maps_2, mean_only)

        # ---------------- predict for three body -------------------
        f3 = vir3 = kern3 = v3 = 0
        if 3 in self.bodies:
            sig3, ls3, _ = self.hyps[-3:]
            r_cut3 = self.cutoffs[1]

            f3, vir3, kern3, v3 = \
                self.predict_multicomponent(atom_env, sig3, ls3, r_cut3,
                                            self.get_3body_comp, self.spcs[1],
                                            self.maps_3, mean_only)

        force = f2 + f3
        variance = kern2 + kern3 - np.sum((v2 + v3)**2, axis=0)
        virial_stress = vir2 + vir3

        return force, variance, virial_stress, 0

    def get_2body_comp(self, atom_env, sig, ls, r_cut):
        '''
        get bonds grouped by species
        '''
        bond_array_2 = atom_env.bond_array_2
        ctype = atom_env.ctype
        etypes = atom_env.etypes

        kern2 = np.zeros(3)
        for d in range(3):
            kern2[d] = \
                self_two_body_mc_jit(bond_array_2, ctype, etypes, d+1, sig, ls,
                                     r_cut, quadratic_cutoff)

        spcs, comp_r, comp_xyz = get_bonds(ctype, etypes, bond_array_2)
        return kern2, spcs, comp_r, comp_xyz

    def get_3body_comp(self, atom_env, sig, ls, r_cut):
        '''
        get triplets and grouped by species
        '''
        bond_array_3 = atom_env.bond_array_3
        cross_bond_inds = atom_env.cross_bond_inds
        cross_bond_dists = atom_env.cross_bond_dists
        triplets = atom_env.triplet_counts
        ctype = atom_env.ctype
        etypes = atom_env.etypes

#        kern3 = np.zeros(3)
#        for d in range(3):
#            kern3[d] = self_three_body_mc_jit(bond_array_3, cross_bond_inds,
#                    cross_bond_dists, triplets, ctype, etypes, d+1, sig, ls,
#                    r_cut, quadratic_cutoff)

        kern3_gp = np.zeros(3)
        for d in range(3):
            kern3_gp[d] = three_body_mc(atom_env, atom_env, d+1, d+1,
                                        self.hyps[-3:], self.cutoffs)

        spcs, comp_r, comp_xyz = \
            get_triplets(ctype, etypes, bond_array_3,
                         cross_bond_inds, cross_bond_dists, triplets)
        return kern3_gp, spcs, comp_r, comp_xyz

    def predict_multicomponent(self, atom_env, sig, ls, r_cut, get_comp,
                               spcs_list, mappings, mean_only):
        '''
        Add up results from `predict_component` to get the total contribution
        of all species
        '''
        f_spcs = 0
        vir_spcs = 0
        v_spcs = 0

        kern, spcs, comp_r, comp_xyz = get_comp(atom_env, sig, ls, r_cut)

        # predict for each species
        for i, spc in enumerate(spcs):
            lengths = np.array(comp_r[i])
            xyzs = np.array(comp_xyz[i])
            map_ind = spcs_list.index(spc)
            f, vir, v = self.predict_component(lengths, xyzs,
                                mappings[map_ind], mean_only)
            f_spcs += f
            vir_spcs += vir
            v_spcs += v

        return f_spcs, vir_spcs, kern, v_spcs

    def predict_component(self, lengths, xyzs, mapping, mean_only):
        '''
        predict force and variance contribution of one component
        '''
        lengths = np.array(lengths)
        xyzs = np.array(xyzs)

        # predict mean
        f_0 = mapping.mean(lengths)
        f_d = np.diag(f_0) @ xyzs
        f = np.sum(f_d, axis=0)

        # predict stress from force components
        vir = np.zeros(6)
        vir_order = ((0,0), (1,1), (2,2), (0,1), (0,2), (1,2))
        for i in range(6):
            vir_i = f_d[:,vir_order[i][0]]\
                    * xyzs[:,vir_order[i][1]] * lengths[:,0]
            vir[i] = np.sum(vir_i)
        vir *= 0.5

        # predict var
        v = np.zeros(3)
        if not mean_only:
            v_0 = mapping.var(lengths)
            v_d = v_0 @ xyzs
            v = mapping.var.V @ v_d
        return f, vir, v


    def write_lmp_file(self, lammps_name):
        '''
        write the coefficients to a file that can be used by lammps pair style
        '''

        # write header
        f = open(lammps_name, 'w')

        header_comment = '''# #2bodyarray #3bodyarray\n# elem1 elem2 a b order
        '''
        f.write(header_comment)

        twobodyarray = len(self.spcs[0])
        threebodyarray = len(self.spcs[1])
        header = '\n{} {}\n'.format(twobodyarray, threebodyarray)
        f.write(header)

        # write two body
        if twobodyarray > 0:
            for ind, spc in enumerate(self.spcs[0]):
                self.maps_2[ind].write(f, spc)

        # write three body
        if threebodyarray > 0:
            for ind, spc in enumerate(self.spcs[1]):
                self.maps_3[ind].write(f, spc)

        f.close()


class Map2body:
    def __init__(self, grid_num, bounds, cutoffs, bond_struc, bodies='2',
                 svd_rank=0, mean_only=False, n_cpus=1, n_sample=100):
        '''
        Build 2-body MGP
        '''

        self.grid_num = grid_num
        self.l_bounds, self.u_bounds = bounds
        self.cutoffs = cutoffs
        self.bond_struc = bond_struc
        self.species = bond_struc.coded_species
        self.bodies = bodies
        self.svd_rank = svd_rank
        self.mean_only = mean_only
        self.n_cpus = n_cpus
        self.n_sample = n_sample

        self.build_map_container()

    def GenGrid(self, GP, processes=1):

        '''
        generate grid data of mean prediction and L^{-1}k* for each triplet
         implemented in a parallelized style
        '''
        kernel_info = get_2bkernel(GP)

<<<<<<< HEAD
        # ------ change GP kernel to 2 body ------
        original_kernel = GP.kernel
        original_force_en = GP.energy_force_kernel
        GP.kernel = two_body_mc
        GP.energy_force_kernel = two_body_mc_force_en
        original_cutoffs = np.copy(GP.cutoffs)
        GP.cutoffs = [GP.cutoffs[0]]
        original_hyps = np.copy(GP.hyps)
        GP.hyps = [GP.hyps[0], GP.hyps[1], GP.hyps[-1]]
=======
        if (self.n_cpus is None):
            processes = mp.cpu_count()
        else:
            processes = self.n_cpus
>>>>>>> a247e61a

        # ------ construct grids ------
        nop = self.grid_num
        bond_lengths = np.linspace(self.l_bounds[0], self.u_bounds[0], nop)
        bond_means = np.zeros([nop])
        if not self.mean_only:
            bond_vars = np.zeros([nop, len(GP.alpha)])
        else:
            bond_vars = None
        env12 = AtomicEnvironment(self.bond_struc, 0, self.cutoffs)

<<<<<<< HEAD
        pool_list = [(i, bond_lengths, GP, env12)
                     for i in range(nop)]
        pool = mp.Pool(processes=processes)
        A_list = pool.map(self._GenGrid_inner, pool_list)
        for p in range(nop):
            bond_means[p] = A_list[p][0]
            bond_vars[p, :] = A_list[p][1]
        pool.close()
        pool.join()

        # ------ change back original GP ------
        GP.cutoffs = original_cutoffs
        GP.hyps = original_hyps
        GP.kernel = original_kernel
        GP.energy_force_kernel = original_force_en
=======
        if processes == 1 :
            k12_v_all = self._GenGrid_inner(GP.name, 0, len(GP.training_data),
                                            bond_lengths, env12, kernel_info)
        else:
            with mp.Pool(processes=processes) as pool:
                size = len(GP.training_data)
                block_id, nbatch = partition_c(self.n_sample, size, processes)

                k12_slice = []
                k12_v_all = np.zeros([len(bond_lengths), size*3])
                count = 0
                base = 0
                for ibatch in range(nbatch):
                    print("sending", ibatch, count)
                    s, e = block_id[ibatch]
                    k12_slice.append(\
                            pool.apply_async(self._GenGrid_inner,
                                             args=(GP.name, s, e,
                                                   bond_lengths,
                                                   env12, kernel_info)))
                    count += 1
                    # when there are too many threads, collect some of
                    # the result to reduce memory footprint
                    if (count > processes*2):
                        for ibase in range(count):
                            s, e = block_id[ibase+base]
                            k12_v_all[:, s*3:e*3] = k12_slice[ibase].get()
                        del k12_slice
                        k12_slice = []
                        count = 0
                        base = ibatch+1
                if (count > 0):
                   for ibase in range(count):
                       print("getting", ibase, ibase+base)
                       s, e = block_id[ibase+base]
                       vec =  k12_slice[ibase].get()
                       print(vec)
                       print(s, e)
                       k12_v_all[:, s*3:e*3] = k12_slice[ibase].get()
                   del k12_slice
                pool.close()
                pool.join()

        for b, r in enumerate(bond_lengths):
            k12_v = k12_v_all[b, :]
            bond_means[b] = np.matmul(k12_v, GP.alpha)
            if not self.mean_only:
                bond_vars[b, :] = solve_triangular(GP.l_mat, k12_v, lower=True)
>>>>>>> a247e61a

        return bond_means, bond_vars


    def _GenGrid_inner(self, name, s, e, bond_lengths,
            env12, kernel_info):

        '''
        generate grid for each cos angle, used to parallelize grid generation
        '''
        print(kernel_info)

        kernel, efk, cutoffs, hyps, hyps_mask = kernel_info
        size = e - s
        k12_v = np.zeros([len(bond_lengths), size*3])
        for b, r in enumerate(bond_lengths):
            env12.bond_array_2 = np.array([[r, 1, 0, 0]])
            k12_v[b, :] = get_kernel_vector_unit(
                    name, s, e, env12, 1,
                    kernel, hyps, cutoffs, hyps_mask)
        return k12_v

    def build_map_container(self):
        self.mean = CubicSpline(self.l_bounds, self.u_bounds,
                                orders=[self.grid_num])

        if not self.mean_only:
            self.var = PCASplines(self.l_bounds, self.u_bounds,
                                  orders=[self.grid_num],
                                  svd_rank=self.svd_rank)

    def build_map(self, GP):
        '''
        build 1-d spline function for mean, 2-d for var
        '''
        assert (GP.multihyps is False), "multihyps is not supported in mgp"
        y_mean, y_var = self.GenGrid(GP)
        self.mean.set_values(y_mean)
        if not self.mean_only:
            self.var.set_values(y_var)

    def write(self, f, spc):
        '''
        Write LAMMPS coefficient file
        '''
        a = self.l_bounds[0]
        b = self.u_bounds[0]
        order = self.grid_num

        coefs_2 = self.mean.__coeffs__

        elem1 = Z_to_element(spc[0])
        elem2 = Z_to_element(spc[1])
        header_2 = '{elem1} {elem2} {a} {b} {order}\n'\
            .format(elem1=elem1, elem2=elem2, a=a, b=b, order=order)
        f.write(header_2)

        for c, coef in enumerate(coefs_2):
            f.write('{:.10e} '.format(coef))
            if c % 5 == 4 and c != len(coefs_2)-1:
                f.write('\n')

        f.write('\n')



class Map3body:

    def __init__(self, grid_num, bounds, cutoffs, bond_struc, bodies='3',
            svd_rank=0, mean_only=False, load_grid=None, update=True,
            n_cpus=1, n_sample=100):
        '''
        Build 3-body MGP
        '''

        self.grid_num = grid_num
        self.l_bounds, self.u_bounds = bounds
        self.cutoffs = cutoffs
        self.bond_struc = bond_struc
        self.species = bond_struc.coded_species
        self.bodies = bodies
        self.svd_rank = svd_rank
        self.mean_only = mean_only
        self.load_grid = load_grid
        self.update = update
        self.n_cpus = n_cpus
        self.n_sample = n_sample

        self.build_map_container()


    def GenGrid(self, GP):
        '''
        generate grid data of mean prediction and L^{-1}k* for each triplet
         implemented in a parallelized style
        '''

        if (self.n_cpus is None):
            processes = mp.cpu_count()
        else:
            processes = self.n_cpus

        if processes == 1:
            return self.GenGrid_serial(GP)

        # ------ get 3body kernel info ------
        kernel_info = get_3bkernel(GP)

        # ------ construct grids ------
        nop = self.grid_num[0]
        noa = self.grid_num[2]
        bond_lengths = np.linspace(self.l_bounds[0], self.u_bounds[0], nop)
        cos_angles = np.linspace(self.l_bounds[2], self.u_bounds[2], noa)

        bond_means = np.zeros([nop, nop, noa])
        if not self.mean_only:
            bond_vars = np.zeros([nop, nop, noa, len(GP.alpha)])
        else:
            bond_vars = None
        env12 = AtomicEnvironment(self.bond_struc, 0, self.cutoffs)

        with mp.Pool(processes=processes) as pool:
            if self.update:
                if 'kv3' in os.listdir():
                    os.rmdir('kv3')
                os.mkdir('kv3')

            print("prepare the package for parallelization")
            size = len(GP.training_data)
            block_id, nbatch = partition_c(self.n_sample, size, processes)

            k12_slice = []
            if (size>5000):
                print('parallel set up:', size, ns, n_sample, time.time())
            count = 0
            base = 0
            k12_v_all = np.zeros([len(bond_lengths), len(bond_lengths), len(cos_angles), size*3])
            for ibatch in range(nbatch):
                s, e = block_id[ibatch]
                k12_slice.append(\
                        pool.apply_async(self._GenGrid_inner_most,
                                         args=(GP.name, s, e,
                                               cos_angles, bond_lengths,
                                               env12, kernel_info)))
                if (size>5000):
                    print('send', ibatch, ns, s, e, time.time())
                count += 1
                if (count > processes*2):
                    for ibase in range(count):
                        s, e = block_id[ibase+base]
                        k12_v_all[:, :, :, s*3:e*3] = k12_slice[ibase].get()
                        if (size>5000):
                            print('get', ibase+base)
                    del k12_slice
                    k12_slice = []
                    count = 0
                    base = ibatch+1
            if (count > 0):
               for ibase in range(count):
                   s, e = block_id[ibase+base]
                   k12_v_all[:, :, :, s*3:e*3] = k12_slice[ibase].get()
               del k12_slice

            pool.close()
            pool.join()

        for a12, cos_angle in enumerate(cos_angles):
            for b1, r1 in enumerate(bond_lengths):
                for b2, r2 in enumerate(bond_lengths):
                    k12_v = k12_v_all[b1, b2, a12, :]
                    bond_means[b1, b2, a12] = np.matmul(k12_v, GP.alpha)
                    if not self.mean_only:
                        bond_vars[b1, b2, a12, :] = solve_triangular(GP.l_mat, k12_v, lower=True)


        # # ------ save mean and var to file -------
        np.save('grid3_mean', bond_means)
        np.save('grid3_var', bond_vars)

        return bond_means, bond_vars

    def GenGrid_serial(self, GP):
        '''
        generate grid data of mean prediction and L^{-1}k* for each triplet
         implemented in a parallelized style
        '''
<<<<<<< HEAD
        # ------ change GP kernel to 3 body ------
        original_kernel = GP.kernel
        original_force_en = GP.energy_force_kernel
        original_hyps = np.copy(GP.hyps)
        GP.kernel = three_body_mc
        GP.energy_force_kernel = three_body_mc_force_en
        GP.hyps = GP.hyps[-3:]
=======
        print("running serial version")

        # ------ get 3body kernel info ------
        kernel, efk, cutoffs, hyps, hyps_mask = get_3bkernel(GP)
>>>>>>> a247e61a

        # ------ construct grids ------
        nop = self.grid_num[0]
        noa = self.grid_num[2]
        bond_lengths = np.linspace(self.l_bounds[0], self.u_bounds[0], nop)
        cos_angles = np.linspace(self.l_bounds[2], self.u_bounds[2], noa)
        bond_means = np.zeros([nop, nop, noa])
        bond_vars = np.zeros([nop, nop, noa, len(GP.alpha)])
        env12 = AtomicEnvironment(self.bond_struc, 0, self.cutoffs)

        if self.update:
            if 'kv3' in os.listdir():
<<<<<<< HEAD
                subprocess.run(['rm', '-r', 'kv3'])
            subprocess.run(['mkdir', 'kv3'])
       
        A_list = pool.map(self._GenGrid_inner, pool_list)
        for a12 in range(noa):
            bond_means[:, :, a12] = A_list[a12][0]
            bond_vars[:, :, a12, :] = A_list[a12][1]
        pool.close()
        pool.join()

        # ------ change back to original GP ------
        GP.hyps = original_hyps
        GP.kernel = original_kernel
        GP.energy_force_kernel = original_force_en
      
        # ------ save mean and var to file -------
=======
                os.rmdir('kv3')
            os.mkdir('kv3')

        size = len(GP.training_data)
        ds = [1, 2, 3]
        k_v = np.zeros(3)
        k12_v_all = np.zeros([len(bond_lengths), len(bond_lengths),
                              len(cos_angles), size*3])
        for b1, r1 in enumerate(bond_lengths):
            for b2, r2 in enumerate(bond_lengths):
                for a12, cos_angle12 in enumerate(cos_angles):

                    x2 = r2 * cos_angle12
                    y2 = r2 * np.sqrt(1-cos_angle12**2)
                    r12 = np.linalg.norm(np.array([x2-r1, y2, 0]))

                    env12.bond_array_3 = np.array([[r1, 1, 0, 0],
                                                   [r2, 0, 0, 0]])
                    env12.cross_bond_dists = np.array([[0, r12], [r12, 0]])

                    for isample, sample in enumerate(GP.training_data):
                        for d in ds:
                            k_v[d-1] = kernel(env12, sample, 1, d,
                                              hyps, cutoffs)

                        k12_v_all[b1, b2, a12, isample*3:isample*3+3] = k_v

        for b1, r1 in enumerate(bond_lengths):
            for b2, r2 in enumerate(bond_lengths):
                for a12, cos_angle in enumerate(cos_angles):
                    k12_v = k12_v_all[b1, b2, a12, :]
                    bond_means[b1, b2, a12] = np.matmul(k12_v, GP.alpha)
                    if not self.mean_only:
                        bond_vars[b1, b2, a12, :] = solve_triangular(GP.l_mat, k12_v, lower=True)

        # # ------ save mean and var to file -------
>>>>>>> a247e61a
        np.save('grid3_mean', bond_means)
        np.save('grid3_var', bond_vars)

        return bond_means, bond_vars

    def _GenGrid_inner_most(self, name, s, e, cos_angles, bond_lengths, env12, kernel_info):

        '''
        generate grid for each cos_angle, used to parallelize grid generation
        '''

        kernel, efk, cutoffs, hyps, hyps_mask = kernel_info
        training_data = gp_algebra._global_training_data[name]
        # open saved k vector file, and write to new file
<<<<<<< HEAD
        if update:
            kv_filename = 'kv3/'+str(a12)
            size = len(GP.training_labels_np)
            new_kv_file = np.zeros((nop**2+1, size))
            new_kv_file[0,0] = size
            if str(a12)+'.npy' in os.listdir('kv3'):
                old_kv_file = np.load(kv_filename+'.npy') 
                last_size = int(old_kv_file[0,0])
                new_kv_file[:, :last_size] = old_kv_file
            else:
                last_size = 0
            ds = [1, 2, 3]

        for b1, r1 in enumerate(bond_lengths):
            r1 = bond_lengths[b1]
            for b2, r2 in enumerate(bond_lengths):
                x2 = r2 * cos_angle12
                y2 = np.sqrt(r2**2 - x2**2)
                r12 = np.linalg.norm(np.array([x2-r1, y2, 0]))

                env12.bond_array_3 = np.array([[r1, 1, 0, 0], [r2, 0, 0, 0]])
                env12.cross_bond_dists = np.array([[0, r12], [r12, 0]])

                # calculate kernel functions of those newly added training data
                # if update:
                #     k12_v = new_kv_file[1+b1*nop+b2, :]
                #     for m_index in range(last_size, size):
                #         x_2 = GP.training_data[int(math.floor(m_index / 3))]
                #         d_2 = ds[m_index % 3]
                #         k12_v[m_index] = GP.kernel(env12, x_2, 1, d_2,
                #                                GP.hyps, GP.cutoffs)
                # else:

                k12_v = GP.get_kernel_vector(env12, 1)

                if update:
                    new_kv_file[1+b1*nop+b2, :] = k12_v

                # calculate mean and var value for the mapping
                mean_diff = np.matmul(k12_v, GP.alpha)
                bond_means[b1, b2] = mean_diff

                if not self.mean_only:
                    v12_vec = solve_triangular(GP.l_mat, k12_v, lower=True)
                    bond_vars[b1, b2, :] = v12_vec

        # replace the old file with the new file
        if update:
            np.save(kv_filename, new_kv_file)
=======
        size = (e-s)*3
        k12_v = np.zeros([len(bond_lengths), len(bond_lengths),
                          len(cos_angles), size])
        for a12, cos_angle12 in enumerate(cos_angles):
            for b1, r1 in enumerate(bond_lengths):
                for b2, r2 in enumerate(bond_lengths):

                    x2 = r2 * cos_angle12
                    y2 = r2 * np.sqrt(1-cos_angle12**2)
                    r12 = np.linalg.norm(np.array([x2-r1, y2, 0]))
>>>>>>> a247e61a

                    env12.bond_array_3 = np.array([[r1, 1, 0, 0],
                                                   [r2, 0, 0, 0]])
                    env12.cross_bond_dists = np.array([[0, r12], [r12, 0]])

                    k12_v[b1, b2, a12, :] = \
                            get_kernel_vector_unit(name, s, e, env12, 1,
                                    kernel, hyps, cutoffs, hyps_mask)

        return k12_v

    def build_map_container(self):
       # create spline interpolation class object
        self.mean = CubicSpline(self.l_bounds, self.u_bounds,
                                orders=self.grid_num)

        if not self.mean_only:
            self.var = PCASplines(self.l_bounds, self.u_bounds,
                                  orders=self.grid_num,
                                  svd_rank=self.svd_rank)

    def build_map(self, GP):

        '''
        build 3-d spline function for mean,
        3-d for the low rank approximation of L^{-1}k*
        '''

        assert (GP.multihyps is False), "multihyps is not supported in mgp"

        # Load grid or generate grid values
        if not self.load_grid:
            y_mean, y_var = self.GenGrid(GP)
        else:
            y_mean = np.load(self.load_grid+'/grid3_mean.npy')
            y_var = np.load(self.load_grid+'/grid3_var.npy')

        self.mean.set_values(y_mean)
        if not self.mean_only:
            self.var.set_values(y_var)

    def write(self, f, spc):
        a = self.l_bounds
        b = self.u_bounds
        order = self.grid_num

        coefs_3 = self.mean.__coeffs__

        elem1 = Z_to_element(spc[0])
        elem2 = Z_to_element(spc[1])
        elem3 = Z_to_element(spc[2])

        header_3 = '{elem1} {elem2} {elem3} {a1} {a2} {a3} {b1}'\
                   ' {b2} {b3:.10e} {order1} {order2} {order3}\n'\
            .format(elem1=elem1, elem2=elem2, elem3=elem3,
                    a1=a[0], a2=a[1], a3=a[2],
                    b1=b[0], b2=b[1], b3=b[2],
                    order1=order[0], order2=order[1], order3=order[2])
        f.write(header_3)

        n = 0
        for i in range(coefs_3.shape[0]):
            for j in range(coefs_3.shape[1]):
                for k in range(coefs_3.shape[2]):
                    coef = coefs_3[i, j, k]
                    f.write('{:.10e} '.format(coef))
                    if n % 5 == 4:
                        f.write('\n')
                    n += 1

        f.write('\n')

<|MERGE_RESOLUTION|>--- conflicted
+++ resolved
@@ -18,13 +18,7 @@
 from flare.gp import GaussianProcess
 from flare.gp_algebra import get_kernel_vector_unit, partition_c
 from flare.cutoffs import quadratic_cutoff
-<<<<<<< HEAD
-from flare.mc_simple import two_body_mc, three_body_mc, \
-    two_plus_three_body_mc, two_body_mc_force_en, three_body_mc_force_en, \
-    two_plus_three_mc_force_en
-=======
 from flare.kernels.mc_simple import two_body_mc, three_body_mc
->>>>>>> a247e61a
 from flare.util import Z_to_element
 import flare.mgp.utils as utils
 from flare.mgp.utils import get_bonds, get_triplets, self_two_body_mc_jit, \
@@ -396,22 +390,10 @@
         '''
         kernel_info = get_2bkernel(GP)
 
-<<<<<<< HEAD
-        # ------ change GP kernel to 2 body ------
-        original_kernel = GP.kernel
-        original_force_en = GP.energy_force_kernel
-        GP.kernel = two_body_mc
-        GP.energy_force_kernel = two_body_mc_force_en
-        original_cutoffs = np.copy(GP.cutoffs)
-        GP.cutoffs = [GP.cutoffs[0]]
-        original_hyps = np.copy(GP.hyps)
-        GP.hyps = [GP.hyps[0], GP.hyps[1], GP.hyps[-1]]
-=======
         if (self.n_cpus is None):
             processes = mp.cpu_count()
         else:
             processes = self.n_cpus
->>>>>>> a247e61a
 
         # ------ construct grids ------
         nop = self.grid_num
@@ -423,23 +405,6 @@
             bond_vars = None
         env12 = AtomicEnvironment(self.bond_struc, 0, self.cutoffs)
 
-<<<<<<< HEAD
-        pool_list = [(i, bond_lengths, GP, env12)
-                     for i in range(nop)]
-        pool = mp.Pool(processes=processes)
-        A_list = pool.map(self._GenGrid_inner, pool_list)
-        for p in range(nop):
-            bond_means[p] = A_list[p][0]
-            bond_vars[p, :] = A_list[p][1]
-        pool.close()
-        pool.join()
-
-        # ------ change back original GP ------
-        GP.cutoffs = original_cutoffs
-        GP.hyps = original_hyps
-        GP.kernel = original_kernel
-        GP.energy_force_kernel = original_force_en
-=======
         if processes == 1 :
             k12_v_all = self._GenGrid_inner(GP.name, 0, len(GP.training_data),
                                             bond_lengths, env12, kernel_info)
@@ -488,7 +453,6 @@
             bond_means[b] = np.matmul(k12_v, GP.alpha)
             if not self.mean_only:
                 bond_vars[b, :] = solve_triangular(GP.l_mat, k12_v, lower=True)
->>>>>>> a247e61a
 
         return bond_means, bond_vars
 
@@ -675,20 +639,10 @@
         generate grid data of mean prediction and L^{-1}k* for each triplet
          implemented in a parallelized style
         '''
-<<<<<<< HEAD
-        # ------ change GP kernel to 3 body ------
-        original_kernel = GP.kernel
-        original_force_en = GP.energy_force_kernel
-        original_hyps = np.copy(GP.hyps)
-        GP.kernel = three_body_mc
-        GP.energy_force_kernel = three_body_mc_force_en
-        GP.hyps = GP.hyps[-3:]
-=======
         print("running serial version")
 
         # ------ get 3body kernel info ------
         kernel, efk, cutoffs, hyps, hyps_mask = get_3bkernel(GP)
->>>>>>> a247e61a
 
         # ------ construct grids ------
         nop = self.grid_num[0]
@@ -701,24 +655,6 @@
 
         if self.update:
             if 'kv3' in os.listdir():
-<<<<<<< HEAD
-                subprocess.run(['rm', '-r', 'kv3'])
-            subprocess.run(['mkdir', 'kv3'])
-       
-        A_list = pool.map(self._GenGrid_inner, pool_list)
-        for a12 in range(noa):
-            bond_means[:, :, a12] = A_list[a12][0]
-            bond_vars[:, :, a12, :] = A_list[a12][1]
-        pool.close()
-        pool.join()
-
-        # ------ change back to original GP ------
-        GP.hyps = original_hyps
-        GP.kernel = original_kernel
-        GP.energy_force_kernel = original_force_en
-      
-        # ------ save mean and var to file -------
-=======
                 os.rmdir('kv3')
             os.mkdir('kv3')
 
@@ -755,7 +691,6 @@
                         bond_vars[b1, b2, a12, :] = solve_triangular(GP.l_mat, k12_v, lower=True)
 
         # # ------ save mean and var to file -------
->>>>>>> a247e61a
         np.save('grid3_mean', bond_means)
         np.save('grid3_var', bond_vars)
 
@@ -770,57 +705,6 @@
         kernel, efk, cutoffs, hyps, hyps_mask = kernel_info
         training_data = gp_algebra._global_training_data[name]
         # open saved k vector file, and write to new file
-<<<<<<< HEAD
-        if update:
-            kv_filename = 'kv3/'+str(a12)
-            size = len(GP.training_labels_np)
-            new_kv_file = np.zeros((nop**2+1, size))
-            new_kv_file[0,0] = size
-            if str(a12)+'.npy' in os.listdir('kv3'):
-                old_kv_file = np.load(kv_filename+'.npy') 
-                last_size = int(old_kv_file[0,0])
-                new_kv_file[:, :last_size] = old_kv_file
-            else:
-                last_size = 0
-            ds = [1, 2, 3]
-
-        for b1, r1 in enumerate(bond_lengths):
-            r1 = bond_lengths[b1]
-            for b2, r2 in enumerate(bond_lengths):
-                x2 = r2 * cos_angle12
-                y2 = np.sqrt(r2**2 - x2**2)
-                r12 = np.linalg.norm(np.array([x2-r1, y2, 0]))
-
-                env12.bond_array_3 = np.array([[r1, 1, 0, 0], [r2, 0, 0, 0]])
-                env12.cross_bond_dists = np.array([[0, r12], [r12, 0]])
-
-                # calculate kernel functions of those newly added training data
-                # if update:
-                #     k12_v = new_kv_file[1+b1*nop+b2, :]
-                #     for m_index in range(last_size, size):
-                #         x_2 = GP.training_data[int(math.floor(m_index / 3))]
-                #         d_2 = ds[m_index % 3]
-                #         k12_v[m_index] = GP.kernel(env12, x_2, 1, d_2,
-                #                                GP.hyps, GP.cutoffs)
-                # else:
-
-                k12_v = GP.get_kernel_vector(env12, 1)
-
-                if update:
-                    new_kv_file[1+b1*nop+b2, :] = k12_v
-
-                # calculate mean and var value for the mapping
-                mean_diff = np.matmul(k12_v, GP.alpha)
-                bond_means[b1, b2] = mean_diff
-
-                if not self.mean_only:
-                    v12_vec = solve_triangular(GP.l_mat, k12_v, lower=True)
-                    bond_vars[b1, b2, :] = v12_vec
-
-        # replace the old file with the new file
-        if update:
-            np.save(kv_filename, new_kv_file)
-=======
         size = (e-s)*3
         k12_v = np.zeros([len(bond_lengths), len(bond_lengths),
                           len(cos_angles), size])
@@ -831,7 +715,6 @@
                     x2 = r2 * cos_angle12
                     y2 = r2 * np.sqrt(1-cos_angle12**2)
                     r12 = np.linalg.norm(np.array([x2-r1, y2, 0]))
->>>>>>> a247e61a
 
                     env12.bond_array_3 = np.array([[r1, 1, 0, 0],
                                                    [r2, 0, 0, 0]])
