import pytest
import pickle
import os
import json
import numpy as np

from typing import List
from pytest import raises
from scipy.optimize import OptimizeResult

import flare
from flare.predict import predict_on_structure
from flare.gp import GaussianProcess
from flare.env import AtomicEnvironment
from flare.struc import Structure
import flare.kernels.sc as en
import flare.kernels.mc_simple as mc_simple
from flare.otf_parser import OtfAnalysis

from .fake_gp import generate_hm, get_tstp, get_random_structure
from copy import deepcopy
multihyps_list = [True, False]


@pytest.fixture(scope='class')
def all_gps() -> GaussianProcess:
    """Returns a GP instance with a two-body numba-based kernel"""

    gp_dict = {True: None, False: None}
    for multihyps in multihyps_list:

        hyps, hm, cutoffs = generate_hm(1, 1, multihyps=multihyps)
        hl = hm['hyp_labels']

        # test update_db

        gp_dict[multihyps] = \
            GaussianProcess(kernels=hm['kernels'], hyps=hyps, hyp_labels=hl,
                            cutoffs=cutoffs, hyps_mask=hm, parallel=False,
                            n_cpus=1)

        test_structure, forces = \
            get_random_structure(np.eye(3), [1, 2], 3)
        energy = 3.14

        gp_dict[multihyps].update_db(test_structure, forces, energy=energy)

    yield gp_dict
    del gp_dict


@pytest.fixture(scope='class')
def two_plus_three_gp() -> GaussianProcess:
    """Returns a GP instance with a 2+3-body kernel."""

    cutoffs = np.array([0.8, 0.8])
    hyps = np.array([1., 1., 1., 1., 1.])

    # test update_db
    gpname = '2+3_mc'
    cutoffs = np.ones(2)*0.8

    gp_model = \
        GaussianProcess(kernel_name=gpname, hyps=hyps, cutoffs=cutoffs,
                        multihyps=False, parallel=False, n_cpus=1)

    test_structure, forces = \
        get_random_structure(np.eye(3), [1, 2], 3)
    energy = 3.14

    gp_model.update_db(test_structure, forces, energy=energy)

    yield gp_model
    del gp_model


@pytest.fixture(scope='module')
def params():
    parameters = {'unique_species': [2, 1],
                  'cutoff': 0.8,
                  'noa': 3,
                  'cell': np.eye(3),
                  'db_pts': 30}
    yield parameters
    del parameters


@pytest.fixture(scope='module')
def validation_env() -> AtomicEnvironment:
    np.random.seed(0)
    test_pt = get_tstp(None)
    yield test_pt
    del test_pt


# ------------------------------------------------------
#                   test GP methods
# ------------------------------------------------------

class TestDataUpdating():

    @pytest.mark.parametrize('multihyps', multihyps_list)
    def test_update_db(self, all_gps, multihyps, params):

        test_gp = all_gps[multihyps]
        oldsize = len(test_gp.training_data)

        # add structure and forces to db
        test_structure, forces = \
            get_random_structure(params['cell'], params['unique_species'],
                                 params['noa'])
        energy = 3.14
        test_gp.update_db(test_structure, forces, energy=energy)

        assert (len(test_gp.training_data) == params['noa']+oldsize)
        assert (len(test_gp.training_labels_np) == (params['noa']+oldsize)*3)


class TestTraining():
    @pytest.mark.parametrize('par, n_cpus', [(False, 1),
                                             (True, 2)])
    @pytest.mark.parametrize('multihyps', multihyps_list)
    def test_train(self, all_gps, params, par, n_cpus, multihyps):

        test_gp = all_gps[multihyps]
        test_gp.parallel = par
        test_gp.n_cpus = n_cpus

        test_gp.maxiter = 1

        # train gp
        test_gp.hyps = np.ones(len(test_gp.hyps))
        hyps = tuple(test_gp.hyps)

        test_gp.train()

        hyp_post = tuple(test_gp.hyps)

        # check if hyperparams have been updated
        assert (hyps != hyp_post)

    def test_train_failure(self, all_gps, params, mocker):
        """
        Tests the case when 'L-BFGS-B' fails due to a linear algebra error and
        training falls back to BFGS
        """
        # Sets up mocker for scipy minimize. Note that we are mocking
        # 'flare.gp.minimize' because of how the imports are done in gp
        x_result = np.random.rand()
        fun_result = np.random.rand()
        jac_result = np.random.rand()
        train_result = OptimizeResult(x=x_result, fun=fun_result,
                                      jac=jac_result)

        side_effects = [np.linalg.LinAlgError(), train_result]
        mocker.patch('flare.gp.minimize', side_effect=side_effects)
        two_body_gp = all_gps[True]
        two_body_gp.set_L_alpha = mocker.Mock()

        # Executes training
        two_body_gp.algo = 'L-BFGS-B'
        two_body_gp.train()

        # Assert that everything happened as expected
        assert(flare.gp.minimize.call_count == 2)

        calls = flare.gp.minimize.call_args_list
        args, kwargs = calls[0]
        assert(kwargs['method'] == 'L-BFGS-B')

        args, kwargs = calls[1]
        assert(kwargs['method'] == 'BFGS')

        two_body_gp.set_L_alpha.assert_called_once()
        assert(two_body_gp.hyps == x_result)
        assert(two_body_gp.likelihood == -1 * fun_result)
        assert(two_body_gp.likelihood_gradient == -1 * jac_result)


class TestConstraint():

    def test_constrained_optimization_simple(self, all_gps):
        """
        Test constrained optimization with a standard
        number of hyperparameters (3 for a 3-body)
        :return:
        """

        test_gp = all_gps[True]

        hyps, hm, cutoffs = generate_hm(1, 1, constraint=True, multihyps=True)

        test_gp.hyps_mask = hm
        test_gp.hyp_labels = hm['hyp_labels']
        test_gp.hyps = hyps
        test_gp.update_kernel(hm['kernel_name'], "mc", hm)
        test_gp.set_L_alpha()

        hyp = list(test_gp.hyps)

        # Check that the hyperparameters were updated
        test_gp.maxiter = 1
        init_hyps = np.copy(test_gp.hyps)
        results = test_gp.train()
        assert not np.equal(results.x, init_hyps).all()


class TestAlgebra():

    @pytest.mark.parametrize('par, per_atom_par, n_cpus',
                             [(False, False, 1),
                              (True, True, 2),
                              (True, False, 2)])
    @pytest.mark.parametrize('multihyps', multihyps_list)
    def test_predict(self, all_gps, validation_env,
                     par, per_atom_par, n_cpus, multihyps):
        test_gp = all_gps[multihyps]
        test_gp.parallel = par
        test_gp.per_atom_par = per_atom_par
        pred = test_gp.predict(x_t=validation_env, d=1)
        assert (len(pred) == 2)
        assert (isinstance(pred[0], float))
        assert (isinstance(pred[1], float))

    @pytest.mark.parametrize('par, per_atom_par, n_cpus',
                             [(False, False, 1),
                              (True, True, 2),
                              (True, False, 2)])
    def test_predict_efs(self, two_plus_three_gp, validation_env,
                         par, per_atom_par, n_cpus):
        """Check that energy, force, and stress prediction matches the other
        GP prediction methods."""

        test_gp = two_plus_three_gp
        test_gp.parallel = par
        test_gp.per_atom_par = per_atom_par
        en_pred, force_pred, stress_pred, en_var, force_var, stress_var = \
            test_gp.predict_efs(validation_env)

        en_pred_2, en_var_2 = \
            test_gp.predict_local_energy_and_var(validation_env)

        force_pred_2, force_var_2 = \
            test_gp.predict(validation_env, 1)

        assert(np.isclose(en_pred, en_pred_2))
        assert(np.isclose(en_var, en_var_2))
        assert(np.isclose(force_pred[0], force_pred_2))
        assert(np.isclose(force_var[0], force_var_2))

    @pytest.mark.parametrize('par, n_cpus', [(True, 2),
                                             (False, 1)])
    @pytest.mark.parametrize('multihyps', multihyps_list)
    def test_set_L_alpha(self, all_gps, params, par, n_cpus, multihyps):
        test_gp = all_gps[multihyps]
        test_gp.parallel = par
        test_gp.n_cpus = n_cpus
        test_gp.set_L_alpha()

    @pytest.mark.parametrize('par, n_cpus', [(True, 2),
                                             (False, 1)])
    @pytest.mark.parametrize('multihyps', multihyps_list)
    def test_update_L_alpha(self, all_gps, params, par, n_cpus, multihyps):
        # set up gp model
        test_gp = all_gps[multihyps]
        test_gp.parallel = par
        test_gp.n_cpus = n_cpus

        test_structure, forces = \
            get_random_structure(params['cell'], params['unique_species'], 2)
        energy = 3.14                 
        test_gp.check_L_alpha()
        test_gp.update_db(test_structure, forces, energy=energy)
        test_gp.update_L_alpha()

        # compare results with set_L_alpha
        ky_mat_from_update = np.copy(test_gp.ky_mat)
        test_gp.set_L_alpha()
        ky_mat_from_set = np.copy(test_gp.ky_mat)

        assert (np.all(np.absolute(ky_mat_from_update - ky_mat_from_set)) < 1e-6)


class TestIO():
    @pytest.mark.parametrize('multihyps', multihyps_list)
    def test_representation_method(self, all_gps, multihyps):
        test_gp = all_gps[multihyps]
        the_str = str(test_gp)
<<<<<<< HEAD
        print(the_str)
=======
        assert 'GaussianProcess Object' in the_str
>>>>>>> cd79a0fd
        assert 'Kernel: [\'twobody\', \'threebody\', \'manybody\']' in the_str
        assert 'Cutoffs: {\'twobody\': 0.8, \'threebody\': 0.8, \'manybody\': 0.8}' in the_str
        if not multihyps:
            assert 'Length' in the_str
            assert 'Signal' in the_str
            assert 'Noise' in the_str

    @pytest.mark.parametrize('multihyps', multihyps_list)
    def test_serialization_method(self, all_gps, validation_env, multihyps):
        """
        Serialize and then un-serialize a GP and ensure that no info was lost.
        Compare one calculation to ensure predictions work correctly.
        :param test_gp:
        :return:
        """
        test_gp = all_gps[multihyps]
        old_gp_dict = test_gp.as_dict()
        new_gp = GaussianProcess.from_dict(old_gp_dict)
        new_gp_dict = new_gp.as_dict()

        assert len(new_gp_dict) == len(old_gp_dict)

        dumpcompare(new_gp_dict, old_gp_dict)

        for d in [1, 2, 3]:
            assert np.all(test_gp.predict(x_t=validation_env, d=d) ==
                          new_gp.predict(x_t=validation_env, d=d))
        assert new_gp.training_data is not test_gp.training_data

    @pytest.mark.parametrize('multihyps', multihyps_list)
    def test_load_and_reload(self, all_gps, validation_env, multihyps):

        test_gp = all_gps[multihyps]

        test_gp.write_model('test_gp_write', 'pickle')

        new_gp = GaussianProcess.from_file('test_gp_write.pickle')

        for d in [1, 2, 3]:
            assert np.all(test_gp.predict(x_t=validation_env, d=d) ==
                          new_gp.predict(x_t=validation_env, d=d))

        try:
            os.remove('test_gp_write.pickle')
        except:
            pass

        test_gp.write_model('test_gp_write', 'json')

        with open('test_gp_write.json', 'r') as f:
            new_gp = GaussianProcess.from_dict(json.loads(f.readline()))
        for d in [1, 2, 3]:
            assert np.all(test_gp.predict(x_t=validation_env, d=d) ==
                          new_gp.predict(x_t=validation_env, d=d))
        os.remove('test_gp_write.json')

        with raises(ValueError):
            test_gp.write_model('test_gp_write', 'cucumber')

        # Test logic for auto-detecting format in write command
        for format in ['json', 'pickle']:
            write_string = 'format_write_test.'+format
            if os.path.exists(write_string):
                os.remove(write_string)

            test_gp.write_model(write_string)
            assert os.path.exists(write_string)
            os.remove(write_string)

    def test_load_reload_huge(self, all_gps):
        """
        Unit tests that loading and reloading a huge GP works.
        :param all_gps:
        :return:
        """
        test_gp = deepcopy(all_gps[False])
        test_gp.set_L_alpha()
        dummy_gp = deepcopy(test_gp)

        N_data = len(dummy_gp.training_data)
        prev_ky_mat = deepcopy(dummy_gp.ky_mat)
        prev_l_mat = deepcopy(dummy_gp.l_mat)

        for model_format in ['pickle','json']:
            dummy_gp.write_model('test_gp_write', model_format, N_data-1)
            new_gp = GaussianProcess.from_file(f'test_gp_write.{model_format}')
            assert np.allclose(prev_ky_mat, new_gp.ky_mat)
            assert np.allclose(prev_l_mat, new_gp.l_mat)
            assert new_gp.training_data is not test_gp.training_data

            os.remove(f'test_gp_write.{model_format}')
            dummy_gp = deepcopy(test_gp)

        os.remove(f'test_gp_write_ky_mat.npy')


def dumpcompare(obj1, obj2):
    '''this source code comes from
    http://stackoverflow.com/questions/15785719/how-to-print-a-dictionary-line-by-line-in-python'''

    if isinstance(obj1, dict):

        assert len(obj1.keys()) == len(
            obj2.keys()), f"key1 {list(obj1.keys())}, \n key2 {list(obj2.keys())}"

        for k1, k2 in zip(sorted(obj1.keys()), sorted(obj2.keys())):

            assert k1 == k2, f"key {k1} is not the same as {k2}"

            if 'name' not in k1:
                if (obj1[k1] is None):
                    continue
                else:
                    assert dumpcompare(obj1[k1], obj2[k2]
                                   ), f"value {k1} is not the same as {k2}"

    elif isinstance(obj1, (list, tuple)):

        assert len(obj1) == len(obj2)
        for k1, k2 in zip(obj1, obj2):
            assert dumpcompare(k1, k2), f"list elements are different"

    elif isinstance(obj1, np.ndarray):
        if (obj1.size == 0 or obj1.size == 1):  # TODO: address None edge case
            pass
        elif (not isinstance(obj1[0], np.str_)):
            assert np.equal(obj1, obj2).all(), "ndarray is not all the same"
        else:
            for xx, yy in zip(obj1, obj2):
                assert dumpcompare(xx, yy)
    else:
        assert obj1 == obj2

    return True


def test_training_statistics():
    """
    Ensure training statistics are being recorded correctly
    :return:
    """

    test_structure, forces = \
        get_random_structure(np.eye(3), ['H', 'Be'], 10)
    energy = 3.14

    gp = GaussianProcess(kernel_name='2', cutoffs=[10])

    data = gp.training_statistics

    assert data['N'] == 0
    assert len(data['species']) == 0
    assert len(data['envs_by_species']) == 0

    gp.update_db(test_structure, forces, energy=energy)

    data = gp.training_statistics

    assert data['N'] == 10
    assert len(data['species']) == len(set(test_structure.coded_species))
    assert len(data['envs_by_species']) == len(set(
        test_structure.coded_species))


def test_remove_force_data():
    """
    Train a GP on one fake structure. Store forces from prediction.
    Add a new fake structure and ensure predictions change; then remove
    the structure and ensure predictions go back to normal.
    :return:
    """

    test_structure, forces = get_random_structure(
        5.0*np.eye(3), ['H', 'Be'], 5)

    test_structure_2, forces_2 = get_random_structure(
        5.0*np.eye(3), ['H', 'Be'], 5)

    gp = GaussianProcess(kernels=['twobody'], cutoffs={'twobody':0.8})

    gp.update_db(test_structure, forces)

    with raises(ValueError):
        gp.remove_force_data(1000000)

    init_forces, init_stds = predict_on_structure(
        test_structure, gp, write_to_structure=False)
    init_forces_2, init_stds_2 = predict_on_structure(
        test_structure_2, gp, write_to_structure=False)

    # Alternate adding in the entire structure and adding in only one atom.
    for custom_range in [None, [0]]:

        # Add in data and ensure the predictions change in reponse
        gp.update_db(test_structure_2, forces_2, custom_range=custom_range)

        new_forces, new_stds = predict_on_structure(
            test_structure, gp, write_to_structure=False)

        new_forces_2, new_stds_2 = predict_on_structure(
            test_structure_2, gp, write_to_structure=False)

        assert not np.array_equal(init_forces, new_forces)
        assert not np.array_equal(init_forces_2, new_forces_2)
        assert not np.array_equal(init_stds, new_stds)
        assert not np.array_equal(init_stds_2, new_stds_2)

        # Remove that data and test to see that the predictions revert to
        # what they were previously
        if custom_range == [0]:
            popped_strucs, popped_forces = gp.remove_force_data(5)
        else:
            popped_strucs, popped_forces = gp.remove_force_data([5, 6, 7, 8,
                                                                 9])

        for i in range(len(popped_forces)):
            assert np.array_equal(popped_forces[i], forces_2[i])
            assert np.array_equal(
                popped_strucs[i].structure.positions,
                test_structure_2.positions)

        final_forces, final_stds = predict_on_structure(
            test_structure, gp, write_to_structure=False)
        final_forces_2, final_stds_2 = predict_on_structure(
            test_structure_2, gp, write_to_structure=False)

        assert np.array_equal(init_forces, final_forces)
        assert np.array_equal(init_stds, final_stds)

        assert np.array_equal(init_forces_2, final_forces_2)
        assert np.array_equal(init_stds_2, final_stds_2)


class TestHelper():

    def test_adjust_cutoffs(self, all_gps):

        test_gp = all_gps[False]
        # global training data
        # No need to ajust the other global values since we're not
        # testing on the predictions made, just that the cutoffs in the
        # atomic environments are correctly re-created

        old_cutoffs = {}
        new_cutoffs = {}
        for k in test_gp.cutoffs:
            old_cutoffs[k] = test_gp.cutoffs[k]
            new_cutoffs[k] = 0.5+old_cutoffs[k]
        test_gp.hyps_mask['cutoffs']=new_cutoffs
        test_gp.adjust_cutoffs(
            new_cutoffs, train=False, new_hyps_mask=test_gp.hyps_mask)

        assert np.array_equal(list(test_gp.cutoffs.values()), np.array(list(old_cutoffs.values()), dtype=float) + .5)

        for env in test_gp.training_data:
            assert env.cutoffs == test_gp.cutoffs<|MERGE_RESOLUTION|>--- conflicted
+++ resolved
@@ -286,11 +286,6 @@
     def test_representation_method(self, all_gps, multihyps):
         test_gp = all_gps[multihyps]
         the_str = str(test_gp)
-<<<<<<< HEAD
-        print(the_str)
-=======
-        assert 'GaussianProcess Object' in the_str
->>>>>>> cd79a0fd
         assert 'Kernel: [\'twobody\', \'threebody\', \'manybody\']' in the_str
         assert 'Cutoffs: {\'twobody\': 0.8, \'threebody\': 0.8, \'manybody\': 0.8}' in the_str
         if not multihyps:
