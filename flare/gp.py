import time
import math
import pickle
import inspect
import json

import numpy as np
import multiprocessing as mp

from copy import deepcopy
from typing import List, Callable, Union
from scipy.linalg import solve_triangular
from scipy.optimize import minimize

from flare.env import AtomicEnvironment
from flare.struc import Structure
from flare.gp_algebra import get_neg_likelihood, \
        get_like_from_mats, get_neg_like_grad, \
        get_kernel_vector, en_kern_vec, \
        get_ky_mat, get_ky_mat_update, \
        _global_training_data, _global_training_labels

from flare.kernels.utils import str_to_kernel_set, from_mask_to_args
from flare.util import NumpyEncoder
from flare.output import Output


class GaussianProcess:
    """Gaussian process force field. Implementation is based on Algorithm 2.1
    (pg. 19) of "Gaussian Processes for Machine Learning" by Rasmussen and
    Williams.

    Args:
        kernel (Callable,str): Name of the kernel to use, or the kernel itself.
        kernel_grad (Callable): Function that returns the gradient of the GP
            kernel with respect to the hyperparameters.
        hyps (np.ndarray): Hyperparameters of the GP.
        cutoffs (np.ndarray): Cutoffs of the GP kernel.
        hyp_labels (List, optional): List of hyperparameter labels. Defaults
            to None.
        energy_force_kernel (Callable, optional): Energy/force kernel of the
            GP used to make energy predictions. Defaults to None.
        energy_kernel (Callable, optional): Energy/energy kernel of the GP.
            Defaults to None.
        opt_algorithm (str, optional): Hyperparameter optimization algorithm.
            Defaults to 'L-BFGS-B'.
        maxiter (int, optional): Maximum number of iterations of the
            hyperparameter optimization algorithm. Defaults to 10.
        par (bool, optional): If True, the covariance matrix K of the GP is
            computed in parallel. Defaults to False.
        n_cpus (int, optional): Number of cpus used for parallel
            calculations. Defaults to None.
        n_samples (int, optional): Size of submatrix to use when parallelizing
            predictions.
        output (Output, optional): Output object used to dump hyperparameters
            during optimization. Defaults to None.
    """

    def __init__(self, kernel: Callable = None,
                 kernel_grad: Callable = None,
                 hyps: 'ndarray' = None,
                 cutoffs: 'ndarray' = None,
                 hyp_labels: List = None,
                 opt_algorithm: str = 'L-BFGS-B',
                 maxiter: int = 10, parallel: bool = False,
                 per_atom_par: bool = True,
                 n_cpus: int = None, n_sample: int = 100,
                 output: Output = None,
                 multihyps: bool = False, hyps_mask: dict = None,
                 kernel_name="2+3_mc", name="default_gp", **kwargs):
        """Initialize GP parameters and training data."""

        # load arguments into attributes

        self.hyps = hyps
        self.hyp_labels = hyp_labels
        self.cutoffs = cutoffs
        self.opt_algorithm = opt_algorithm

        self.output = output
        self.per_atom_par = per_atom_par
        self.maxiter = maxiter
        self.n_cpus = n_cpus
        self.n_sample = n_sample
        self.parallel = parallel

        if 'nsample' in kwargs.keys():
            DeprecationWarning("nsample is being replaced with n_sample")
            self.n_sample =kwargs.get('nsample')
        if 'par' in kwargs.keys():
            DeprecationWarning("par is being replaced with parallel")
            self.parallel = kwargs.get('par')

        # TO DO, clean up all the other kernel arguments
        if kernel is None:
            DeprecationWarning("kernel, kernel_grad, energy_force_kernel "
                    "and energy_kernel will be replaced by kernel_name")
            self.kernel_name = kernel_name
            kernel, grad, ek, efk = str_to_kernel_set(kernel_name, multihyps)
            self.kernel = kernel
            self.kernel_grad = grad
            self.energy_force_kernel = efk
            self.energy_kernel = ek
        else:
            self.kernel_name = kernel.__name__
            self.kernel = kernel
            self.kernel_grad = kernel_grad
            self.energy_force_kernel = kwargs.get('energy_force_kernel')
            self.energy_kernel = kwargs.get('energy_kernel')

        self.name = name

        # parallelization
        if self.par:
            if n_cpus is None:
                self.n_cpus = mp.cpu_count()
            else:
                self.n_cpus = n_cpus
        else:
            self.n_cpus = 1


        self.training_data = []
        self.training_labels = []
        self.training_labels_np = np.empty(0, )

        # Parameters set during training
        self.ky_mat = None
        self.l_mat = None
        self.alpha = None
        self.ky_mat_inv = None
        self.likelihood = None
        self.likelihood_gradient = None
        self.bounds = None

        self.hyps_mask = hyps_mask
        self.multihyps = multihyps
        self.check_instantiation()

    def check_instantiation(self):
        """
        Runs a series of checks to ensure that the user has not supplied
        contradictory arguments which will result in undefined behavior
        with multiple hyperparameters.
        :return:
        """

        assert (len(self.cutoffs)<=3)

        if self.multihyps is True and self.hyps_mask is None:
            raise ValueError("Warning! Multihyperparameter mode enabled,"
                             "but no configuration hyperparameter mask was "
                             "passed. Did you mean to set multihyps to False?")
        elif self.multihyps is False and self.hyps_mask is not None:
            raise ValueError("Warning! Multihyperparameter mode disabled,"
                             "but a configuration hyperparameter mask was "
                             "passed. Did you mean to set multihyps to True?")
        if isinstance(self.hyps_mask, dict) and self.multihyps is True:
            self.multihyps = True

            assert 'nspec' in self.hyps_mask.keys(), "nspec key missing in " \
                                                     "hyps_mask dictionary"
            assert 'spec_mask' in self.hyps_mask.keys(), "spec_mask key " \
                                                         "missing " \
                                                         "in hyps_mask dicticnary"

            hyps_mask = deepcopy(self.hyps_mask)

            nspec = hyps_mask['nspec']

            if 'nbond' in hyps_mask.keys():
                n2b = self.hyps_mask['nbond']
                if n2b > 0:
                    assert (np.max(hyps_mask['bond_mask']) < n2b)
                    assert len(hyps_mask['bond_mask']) == nspec ** 2, \
                        f"wrong dimension of bond_mask: " \
                        f" {len(hyps_mask['bond_mask']) != {nspec**2}}"
            else:
                n2b = 0

            if 'ntriplet' in hyps_mask.keys():
                n3b = self.hyps_mask['ntriplet']
                if n3b > 0:
                    assert (np.max(hyps_mask['triplet_mask']) < n3b)
                    assert len(hyps_mask['triplet_mask']) == nspec ** 3, \
                        f"wrong dimension of triplet_mask" \
                        f"{len(hyps_mask['triplet_mask']) != {nspec**3}}"
            else:
                n3b = 0

            if (len(self.cutoffs)<=2):
                assert ((n2b + n3b) > 0)

            if 'map' in hyps_mask.keys():
                assert ('original' in hyps_mask.keys()), \
                    "original hyper parameters have to be defined"
                # Ensure typed correctly as numpy array
                self.hyps_mask['original'] = np.array(hyps_mask['original'])

                if (len(self.cutoffs)<=2):
                    assert (n2b * 2 + n3b * 2 + 1) == len(hyps_mask['original']), \
                        "the hyperparmeter length is inconsistent with the mask"
                else:
                    assert (n2b * 2 + n3b * 2 + 3) == len(hyps_mask['original']), \
                        "the hyperparmeter length is inconsistent with the mask"
                assert len(hyps_mask['map']) == len(self.hyps), \
                    "the hyperparmeter length is inconsistent with the mask"
                if (len(hyps_mask['original']) - 1) not in hyps_mask['map']:
                    assert hyps_mask['train_noise'] is False, \
                        "train_noise should be False when noise is not in hyps"
            else:
                assert hyps_mask['train_noise'] is True, \
                    "train_noise should be True when map is not used"
                if (len(self.cutoffs)<=2):
                    assert (n2b * 2 + n3b * 2 + 1) == len(self.hyps), \
                        "the hyperparmeter length is inconsistent with the mask"
                else:
                    assert (n2b * 2 + n3b * 2 + 3) == len(self.hyps), \
                        "the hyperparmeter length is inconsistent with the mask"

            if 'bounds' in hyps_mask.keys():
                self.bounds = deepcopy(hyps_mask['bounds'])
        else:
            self.multihyps = False
            self.hyps_mask = None

    def update_db(self, struc: Structure, forces: List,
                  custom_range: List[int] = ()):
        """Given a structure and forces, add local environments from the
        structure to the training set of the GP.

        Args:
            struc (Structure): Input structure. Local environments of atoms
                in this structure will be added to the training set of the GP.

            forces (np.ndarray): Forces on atoms in the structure.

            custom_range (List[int]): Indices of atoms whose local
                environments will be added to the training set of the GP.
        """

        # By default, use all atoms in the structure
        noa = len(struc.positions)
        update_indices = custom_range or list(range(noa))

        for atom in update_indices:
            env_curr = AtomicEnvironment(struc, atom, self.cutoffs)
            forces_curr = np.array(forces[atom])

            self.training_data.append(env_curr)
            self.training_labels.append(forces_curr)

        # create numpy array of training labels
        self.training_labels_np = np.hstack(self.training_labels)
        _global_training_data[self.name] = self.training_data
        _global_training_labels[self.name] = self.training_labels_np

    def add_one_env(self, env: AtomicEnvironment,
                    force, train: bool = False, **kwargs):
        """Add a single local environment to the training set of the GP.

        Args:
            env (AtomicEnvironment): Local environment to be added to the
                training set of the GP.
            force (np.ndarray): Force on the central atom of the local
                environment in the form of a 3-component Numpy array
                containing the x, y, and z components.
            train (bool): If True, the GP is trained after the local
                environment is added.
        """
        self.training_data.append(env)
        self.training_labels.append(force)
        self.training_labels_np = np.hstack(self.training_labels)
        _global_training_data[self.name] = self.training_data
        _global_training_labels[self.name] = self.training_labels_np

        if train:
            self.train(**kwargs)

    def train(self, output=None, custom_bounds=None,
              grad_tol: float = 1e-4,
              x_tol: float = 1e-5,
              line_steps: int = 20,
              print_progress: bool = False):
        """Train Gaussian Process model on training data. Tunes the
        hyperparameters to maximize the likelihood, then computes L and alpha
        (related to the covariance matrix of the training set).

        Args:
            output (Output): Output object specifying where to write the
                progress of the optimization.
            custom_bounds (np.ndarray): Custom bounds on the hyperparameters.
            grad_tol (float): Tolerance of the hyperparameter gradient that
                determines when hyperparameter optimization is terminated.
            x_tol (float): Tolerance on the x values used to decide when
                Nelder-Mead hyperparameter optimization is terminated.
            line_steps (int): Maximum number of line steps for L-BFGS
                hyperparameter optimization.
        """

        x_0 = self.hyps

<<<<<<< HEAD
        args = (self.name, self.kernel_grad, output,
                self.cutoffs, self.hyps_mask,
                self.n_cpus, self.n_sample)
        objective_func = get_neg_like_grad
=======
        args = (self.training_data, self.training_labels_np,
                self.kernel_grad, self.cutoffs, output,
                self.no_cpus, print_progress)
>>>>>>> 68ee2976
        res = None

        if self.opt_algorithm == 'L-BFGS-B':

            # bound signal noise below to avoid overfitting
            if self.bounds is None:
                bounds = np.array([(1e-6, np.inf)] * len(x_0))
            else:
                bounds = self.bounds
            # bounds = np.array([(1e-6, np.inf)] * len(x_0))
            # bounds[-1] = [1e-6,np.inf]
            # Catch linear algebra errors and switch to BFGS if necessary
            try:
                res = minimize(get_neg_like_grad, x_0, args,
                               method='L-BFGS-B', jac=True, bounds=bounds,
                               options={'disp': False, 'gtol': grad_tol,
                                        'maxls': line_steps,
                                        'maxiter': self.maxiter})
            except:
                print("Warning! Algorithm for L-BFGS-B failed. Changing to "
                      "BFGS for remainder of run.")
                self.opt_algorithm = 'BFGS'

        if custom_bounds is not None:
            res = minimize(get_neg_like_grad, x_0, args,
                           method='L-BFGS-B', jac=True, bounds=custom_bounds,
                           options={'disp': False, 'gtol': grad_tol,
                                    'maxls': line_steps,
                                    'maxiter': self.maxiter})

        elif self.opt_algorithm == 'BFGS':
            res = minimize(get_neg_like_grad, x_0, args,
                           method='BFGS', jac=True,
                           options={'disp': False, 'gtol': grad_tol,
                                    'maxiter': self.maxiter})

        elif self.opt_algorithm == 'nelder-mead':
            res = minimize(get_neg_likelihood, x_0, args,
                           method='nelder-mead',
                           options={'disp': False,
                                    'maxiter': self.maxiter,
                                    'xtol': x_tol})
        if res is None:
            raise RuntimeError("Optimization failed for some reason.")
        self.hyps = res.x
        self.set_L_alpha()
        self.likelihood = -res.fun
        self.likelihood_gradient = -res.jac
        return res

    def check_L_alpha(self):
        """
        Check that the alpha vector is up to date with the training set. If
        not, update_L_alpha is called.
        """

        # check that alpha is up to date with training set
        size3 = len(self.training_data)*3
        if (self.alpha is None) or (size3 > self.alpha.shape[0]):
            self.update_L_alpha()
        elif (size3 != self.alpha.shape[0]):
            self.set_L_alpha()

    def predict(self, x_t: AtomicEnvironment, d: int) -> [float, float]:
        """
        Predict a force component of the central atom of a local environment.

        Args:
            x_t (AtomicEnvironment): Input local environment.
            d (int): Force component to be predicted (1 is x, 2 is y, and
                3 is z).

        Return:
            (float, float): Mean and epistemic variance of the prediction.
        """

        # Kernel vector allows for evaluation of atomic environments.
        if self.parallel and not self.per_atom_par:
            n_cpus = self.n_cpus
        else:
            n_cpus = 1

        k_v = get_kernel_vector(self.name, self.kernel,
                                x_t, d,
                                self.hyps,
                                cutoffs=self.cutoffs,
                                hyps_mask=self.hyps_mask,
                                n_cpus=n_cpus,
                                n_sample=self.n_sample)

        # Guarantee that alpha is up to date with training set
        self.check_L_alpha()

        # get predictive mean
        pred_mean = np.matmul(k_v, self.alpha)

        # get predictive variance without cholesky (possibly faster)
        # pass args to kernel based on if mult. hyperparameters in use
        args = from_mask_to_args(self.hyps, self.hyps_mask, self.cutoffs)

        self_kern = self.kernel(x_t, x_t, d, d, *args)

        pred_var = self_kern - \
                   np.matmul(np.matmul(k_v, self.ky_mat_inv), k_v)

        return pred_mean, pred_var

    def predict_local_energy(self, x_t: AtomicEnvironment) -> float:
        """Predict the local energy of a local environment.

        Args:
            x_t (AtomicEnvironment): Input local environment.

        Return:
            float: Local energy predicted by the GP.
        """

        if self.parallel and not self.per_atom_par:
            n_cpus = self.n_cpus
        else:
            n_cpus = 1

        k_v = en_kern_vec(self.name,
                          self.energy_force_kernel,
                          x_t, self.hyps,
                          cutoffs=self.cutoffs,
                          hyps_mask=self.hyps_mask,
                          n_cpus=n_cpus,
                          n_sample=self.n_sample)

        pred_mean = np.matmul(k_v, self.alpha)

        return pred_mean

    def predict_local_energy_and_var(self, x_t: AtomicEnvironment):
        """Predict the local energy of a local environment and its
        uncertainty.

        Args:
            x_t (AtomicEnvironment): Input local environment.

        Return:
            (float, float): Mean and predictive variance predicted by the GP.
        """

        if self.parallel and not self.per_atom_par:
            n_cpus = self.n_cpus
        else:
            n_cpus = 1

        # get kernel vector
        k_v = en_kern_vec(self.name,
                          self.energy_force_kernel,
                          x_t, self.hyps,
                          cutoffs=self.cutoffs,
                          hyps_mask=self.hyps_mask,
                          n_cpus=n_cpus,
                          n_sample=self.n_sample)

        # get predictive mean
        pred_mean = np.matmul(k_v, self.alpha)

        # get predictive variance
        v_vec = solve_triangular(self.l_mat, k_v, lower=True)
        args = from_mask_to_args(self.hyps, self.hyps_mask, self.cutoffs)

        self_kern = self.energy_kernel(x_t, x_t, *args)

        pred_var = self_kern - np.matmul(v_vec, v_vec)

        return pred_mean, pred_var

    def set_L_alpha(self):
        """
        Invert the covariance matrix, setting L (a lower triangular
        matrix s.t. L L^T = (K + sig_n^2 I)) and alpha, the inverse
        covariance matrix multiplied by the vector of training labels.
        The forces and variances are later obtained using alpha.
        """

        ky_mat = get_ky_mat(self.hyps,
                            self.name,
                            self.kernel,
                            cutoffs=self.cutoffs,
                            hyps_mask=self.hyps_mask,
                            n_cpus=self.n_cpus,
                            n_sample=self.n_sample)

        l_mat = np.linalg.cholesky(ky_mat)
        l_mat_inv = np.linalg.inv(l_mat)
        ky_mat_inv = l_mat_inv.T @ l_mat_inv
        alpha = np.matmul(ky_mat_inv, self.training_labels_np)

        self.ky_mat = ky_mat
        self.l_mat = l_mat
        self.alpha = alpha
        self.ky_mat_inv = ky_mat_inv

        self.likelihood = get_like_from_mats(ky_mat, l_mat,
                                             alpha, self.name)

    def update_L_alpha(self):
        """
        Update the GP's L matrix and alpha vector without recalculating
        the entire covariance matrix K.
        """

        # Set L matrix and alpha if set_L_alpha has not been called yet
        if self.l_mat is None or np.array(self.ky_mat) is np.array(None):
            self.set_L_alpha()
            return

        ky_mat = get_ky_mat_update(self.ky_mat, self.hyps,
                                   self.name,
                                   self.kernel,
                                   cutoffs=self.cutoffs,
                                   hyps_mask=self.hyps_mask,
                                   n_cpus=self.n_cpus,
                                   n_sample=self.n_sample)

        l_mat = np.linalg.cholesky(ky_mat)
        l_mat_inv = np.linalg.inv(l_mat)
        ky_mat_inv = l_mat_inv.T @ l_mat_inv
        alpha = np.matmul(ky_mat_inv, self.training_labels_np)

        self.ky_mat = ky_mat
        self.l_mat = l_mat
        self.alpha = alpha
        self.ky_mat_inv = ky_mat_inv

    def __str__(self):
        """String representation of the GP model."""

        thestr = "GaussianProcess Object\n"
        thestr += f'Kernel: {self.kernel_name}\n'
        thestr += f"Training points: {len(self.training_data)}\n"
        thestr += f'Cutoffs: {self.cutoffs}\n'
        thestr += f'Model Likelihood: {self.likelihood}\n'

        thestr += f'MultiHyps: {self.multihyps}\n'
        thestr += 'Hyperparameters: \n'
        if self.hyp_labels is None:
            # Put unlabeled hyperparameters on one line
            thestr = thestr[:-1]
            thestr += str(self.hyps) + '\n'
        else:
            for hyp, label in zip(self.hyps, self.hyp_labels):
                thestr += f"{label}: {hyp}\n"

        if self.multihyps:
            nspec = self.hyps_mask['nspec']
            thestr += f'nspec: {nspec}\n'
            thestr += f'spec_mask: \n'
            thestr += str(self.hyps_mask['spec_mask']) + '\n'

            nbond = self.hyps_mask['nbond']
            thestr += f'nbond: {nbond}\n'
            if nbond > 0:
                thestr += f'bond_mask: \n'
                thestr += str(self.hyps_mask['bond_mask']) + '\n'

            ntriplet = self.hyps_mask['ntriplet']
            thestr += f'ntriplet: {ntriplet}\n'
            if ntriplet > 0:
                thestr += f'triplet_mask: \n'
                thestr += str(self.hyps_mask['triplet_mask']) + '\n'

        return thestr

    def as_dict(self):
        """Dictionary representation of the GP model."""

        self.check_L_alpha()

        out_dict = deepcopy(dict(vars(self)))

        out_dict['training_data'] = [env.as_dict() for env in
                                     self.training_data]
        # Remove the callables
        for key in ['kernel', 'kernel_grad', 'energy_kernel',
                    'energy_force_kernel']:
            if out_dict.get(key) is not None:
                del out_dict[key]

        return out_dict

    @staticmethod
    def from_dict(dictionary):
        """Create GP object from dictionary representation."""

        multihyps = dictionary.get('multihyps', False)

        new_gp = GaussianProcess(kernel_name=dictionary['kernel_name'],
                                 cutoffs=np.array(dictionary['cutoffs']),
                                 hyps=np.array(dictionary['hyps']),
                                 hyp_labels=dictionary['hyp_labels'],
                                 parallel=dictionary.get('parallel',False) or
                                          dictionary.get('par',False),
                                 per_atom_par=dictionary.get('per_atom_par',
                                                             True),
                                 n_cpus=dictionary.get(
                                     'n_cpus') or dictionary.get('no_cpus'),
                                 maxiter=dictionary['maxiter'],
                                 opt_algorithm=dictionary['opt_algorithm'],
                                 multihyps=multihyps,
                                 hyps_mask=dictionary.get('hyps_mask', None)
                                 )


        # Save time by attempting to load in computed attributes
        new_gp.training_data = [AtomicEnvironment.from_dict(env) for env in
                                dictionary['training_data']]
        new_gp.training_labels = deepcopy(dictionary['training_labels'])
        new_gp.training_labels_np = deepcopy(dictionary['training_labels_np'])

        new_gp.likelihood = dictionary['likelihood']
        new_gp.likelihood_gradient = dictionary['likelihood_gradient']
        new_gp.training_labels_np = np.hstack(new_gp.training_labels)

        # Save time by attempting to load in computed attributes
        if len(new_gp.training_data) > 5000:
            if 'ky_mat_file' in dictionary:
                new_gp.ky_mat = np.load(dictionary['ky_mat_file'])
                new_gp.compute_matrices()
            else:
                # TO DO, recompute the ky
                pass
        else:
            new_gp.ky_mat_inv = np.array(dictionary['ky_mat_inv']) \
                if dictionary.get('ky_mat_inv') is not None else None
            new_gp.ky_mat = np.array(dictionary['ky_mat']) \
                if dictionary.get('ky_mat') is not None else None
            new_gp.l_mat = np.array(dictionary['l_mat']) \
                if dictionary.get('l_mat') is not None else None
            new_gp.alpha = np.array(dictionary['alpha']) \
                if dictionary.get('alpha') is not None else None

        return new_gp

    def compute_matrices(self):

        ky_mat = self.ky_mat
        l_mat = np.linalg.cholesky(ky_mat)
        l_mat_inv = np.linalg.inv(l_mat)
        ky_mat_inv = l_mat_inv.T @ l_mat_inv
        alpha = np.matmul(ky_mat_inv, self.training_labels_np)

        self.l_mat = l_mat
        self.alpha = alpha
        self.ky_mat_inv = ky_mat_inv

    def write_model(self, name: str, format: str = 'json'):
        """
        Write model in a variety of formats to a file for later re-use.
        Args:
            name (str): Output name.
            format (str): Output format.
        """

        if len(self.training_data) > 5000:
            np.save(f"{name}_ky_mat.npy", self.ky_mat)
            self.ky_mat_file = f"{name}_ky_mat.npy"
            del self.ky_mat
            del self.l_mat
            del self.alpha
            del self.ky_mat_inv

        supported_formats = ['json', 'pickle', 'binary']

        if format.lower() == 'json':
            with open(f'{name}.json', 'w') as f:
                json.dump(self.as_dict(), f, cls=NumpyEncoder)

        elif format.lower() == 'pickle' or format.lower() == 'binary':
            with open(f'{name}.pickle', 'wb') as f:
                pickle.dump(self, f)

        else:
            raise ValueError("Output format not supported: try from "
                             "{}".format(supported_formats))

        if len(self.training_data) > 5000:
            self.ky_mat = np.load(f"{name}_ky_mat.npy")
            self.compute_matrices()

    @staticmethod
    def from_file(filename: str, format: str = ''):
        """
        One-line convenience method to load a GP from a file stored using
        write_file

        Args:
            filename (str): path to GP model
            format (str): json or pickle if format is not in filename
        :return:
        """

        if '.json' in filename or 'json' in format:
            with open(filename, 'r') as f:
                gp_model = GaussianProcess.from_dict(json.loads(f.readline()))

        elif '.pickle' in filename or 'pickle' in format:
            with open(filename, 'rb') as f:
                gp_model = pickle.load(f)

        else:
            raise ValueError("Warning: Format unspecified or file is not "
                             ".json or .pickle format.")

        _global_training_data[gp_model.name] = gp_model.training_data
        _global_training_labels[gp_model.name] = gp_model.training_labels_np
        return gp_model


    @property
    def par(self):
        """
        Backwards compability attribute
        :return:
        """
        return self.parallel<|MERGE_RESOLUTION|>--- conflicted
+++ resolved
@@ -300,16 +300,10 @@
 
         x_0 = self.hyps
 
-<<<<<<< HEAD
         args = (self.name, self.kernel_grad, output,
                 self.cutoffs, self.hyps_mask,
-                self.n_cpus, self.n_sample)
+                self.n_cpus, self.n_sample, print_progress)
         objective_func = get_neg_like_grad
-=======
-        args = (self.training_data, self.training_labels_np,
-                self.kernel_grad, self.cutoffs, output,
-                self.no_cpus, print_progress)
->>>>>>> 68ee2976
         res = None
 
         if self.opt_algorithm == 'L-BFGS-B':
