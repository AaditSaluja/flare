--- conflicted
+++ resolved
@@ -33,34 +33,27 @@
 
 """
 import json as json
+import numpy as np
 import time
 import warnings
+
 from copy import deepcopy
 from math import inf
 from typing import List, Tuple, Union
 
-import numpy as np
 from flare.env import AtomicEnvironment
 from flare.gp import GaussianProcess
 from flare.mgp.mgp_en import MappedGaussianProcess
 from flare.mgp.otf import predict_on_structure_mgp
 from flare.output import Output
-<<<<<<< HEAD
 from flare.predict import predict_on_atom, predict_on_atom_en, \
     predict_on_structure_par, predict_on_structure_par_en, \
     predict_on_structure_mgp
 from flare.struc import Structure
 from flare.utils.element_coder import element_to_Z, Z_to_element
 from flare.utils.learner import subset_of_frame_by_element, \
-    is_std_in_bound_per_species, is_force_in_bound_per_species 
+    is_std_in_bound_per_species, is_force_in_bound_per_species
 from flare.mgp.mgp import MappedGaussianProcess
-=======
-from flare.predict import predict_on_structure_par, predict_on_structure_par_en
-from flare.struc import Structure
-from flare.util import element_to_Z, \
-    is_std_in_bound_per_species, is_force_in_bound_per_species, \
-    Z_to_element, subset_of_frame_by_element, NumpyEncoder
->>>>>>> 8fcd4ba6
 
 
 class TrajectoryTrainer:
