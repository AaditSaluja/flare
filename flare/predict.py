"""
Helper functions which obtain forces and energies
corresponding to atoms in structures. These functions automatically
cast atoms into their respective atomic environments.
"""
import numpy as np
import multiprocessing as mp

from typing import Tuple, List
from flare.env import AtomicEnvironment
from flare.gp import GaussianProcess
from flare.struc import Structure


def predict_on_atom(param: Tuple[Structure, int, GaussianProcess]) -> (
        'np.ndarray', 'np.ndarray'):
    """
    Return the forces/std. dev. uncertainty associated with an individual atom
    in a structure, without necessarily having cast it to a chemical
    environment. In order to work with other functions,
    all arguments are passed in as a tuple.

    :param param: tuple of FLARE Structure, atom index, and Gaussian Process
        object
    :type param: Tuple(Structure, integer, GaussianProcess)
    :return: 3-element force array and associated uncertainties
    :rtype: (np.ndarray, np.ndarray)
    """
    # Unpack the input tuple, convert a chemical environment
    structure, atom, gp = param
    # Obtain the associated chemical environment
    chemenv = AtomicEnvironment(structure, atom, gp.cutoffs,
                                cutoffs_mask=gp.hyps_mask)
    components = []
    stds = []
    # predict force components and standard deviations
    for i in range(3):
        force, var = gp.predict(chemenv, i + 1)
        components.append(float(force))
        stds.append(np.sqrt(np.abs(var)))

    return np.array(components), np.array(stds)


def predict_on_atom_en(param: Tuple[Structure, int, GaussianProcess]) -> (
        'np.ndarray', 'np.ndarray', float):
    """
    Return the forces/std. dev. uncertainty / energy associated with an
    individual atom in a structure, without necessarily having cast it to a
    chemical environment. In order to work with other functions,
    all arguments are passed in as a tuple.

    :param param: tuple of FLARE Structure, atom index, and Gaussian Process
        object
    :type param: Tuple(Structure, integer, GaussianProcess)
    :return: 3-element force array, associated uncertainties, and local energy
    :rtype: (np.ndarray, np.ndarray, float)
    """
    # Unpack the input tuple, convert a chemical environment
    structure, atom, gp = param
    # Obtain the associated chemical environment
    chemenv = AtomicEnvironment(structure, atom, gp.cutoffs,
                                cutoffs_mask=gp.hyps_mask)
    comps = []
    stds = []
    # predict force components and standard deviations
    for i in range(3):
        force, var = gp.predict(chemenv, i + 1)
        comps.append(float(force))
        stds.append(np.sqrt(np.abs(var)))

    # predict local energy
    local_energy = gp.predict_local_energy(chemenv)

    return np.array(comps), np.array(stds), local_energy


def predict_on_atom_en_std(param):
    """Predict local energy and predictive std of a chemical environment."""

    structure, atom, gp = param
    chemenv = AtomicEnvironment(structure, atom, gp.cutoffs,
                                cutoffs_mask=gp.hyps_mask)

    # predict local energy
    loc_en, loc_en_var = gp.predict_local_energy_and_var(chemenv)
    loc_en_std = np.sqrt(np.abs(loc_en_var))

    return loc_en, loc_en_std


def predict_on_structure(structure: Structure, gp: GaussianProcess,
                         n_cpus: int = None, write_to_structure: bool = True,
                         selective_atoms: List[int] = None,
                         skipped_atom_value=0) \
        -> ('np.ndarray', 'np.ndarray'):
    """
    Return the forces/std. dev. uncertainty associated with each
    individual atom in a structure. Forces are stored directly to the
    structure and are also returned.

    :param structure: FLARE structure to obtain forces for, with N atoms
    :param gp: Gaussian Process model
    :param write_to_structure: Write results to structure's forces,
                            std attributes
    :param selective_atoms: Only predict on these atoms; e.g. [0,1,2] will
                                only predict and return for those atoms
    :param skipped_atom_value: What value to use for atoms that are skipped.
            Defaults to 0 but other options could be e.g. NaN. Will NOT
            write this to the structure if write_to_structure is True.
    :return: N x 3 numpy array of foces, Nx3 numpy array of uncertainties
    :rtype: (np.ndarray, np.ndarray)
    """

    forces = np.zeros((structure.nat, 3))
    stds = np.zeros((structure.nat, 3))

    if selective_atoms:
        forces.fill(skipped_atom_value)
        stds.fill(skipped_atom_value)
    else:
        selective_atoms = []

    for n in range(structure.nat):

        # Skip the atoms which we aren't predicting on if
        # selective atoms is on
        if n not in selective_atoms and selective_atoms:
            continue

        chemenv = AtomicEnvironment(structure, n, gp.cutoffs,
                                    cutoffs_mask=gp.hyps_mask)

        for i in range(3):
            force, var = gp.predict(chemenv, i + 1)
            forces[n][i] = float(force)
            stds[n][i] = float(np.sqrt(np.absolute(var)))

            if write_to_structure:
                structure.forces[n][i] = force
                structure.stds[n][i] = np.sqrt(np.abs(var))

    return forces, stds


def predict_on_structure_par(structure: Structure,
                             gp: GaussianProcess,
                             n_cpus: int = None,
                             write_to_structure: bool = True,
                             selective_atoms: List[int] = None,
                             skipped_atom_value=0
                             ) -> (
        'np.ndarray', 'np.ndarray'):
    """
    Return the forces/std. dev. uncertainty associated with each
    individual atom in a structure. Forces are stored directly to the
    structure and are also returned.

    :param structure: FLARE structure to obtain forces for, with N atoms
    :param gp: Gaussian Process model
    :param n_cpus: Number of cores to parallelize over
    :param write_to_structure: Write results to structure's forces,
                            std attributes
    :param selective_atoms: Only predict on these atoms; e.g. [0,1,2] will
                                only predict and return for those atoms
    :param skipped_atom_value: What value to use for atoms that are skipped.
            Defaults to 0 but other options could be e.g. NaN. Will NOT
            write this to the structure if write_to_structure is True.
    :return: N x 3 array of forces, N x 3 array of uncertainties
    :rtype: (np.ndarray, np.ndarray)
    """
    # Just work in serial in the number of cpus is 1
    if n_cpus == 1:
        return predict_on_structure(structure=structure,
                                    gp=gp,
                                    n_cpus=n_cpus,
                                    write_to_structure=write_to_structure,
                                    selective_atoms=selective_atoms,
                                    skipped_atom_value=skipped_atom_value)

    forces = np.zeros(shape=(structure.nat, 3))
    stds = np.zeros(shape=(structure.nat, 3))

    if selective_atoms:
        forces.fill(skipped_atom_value)
        stds.fill(skipped_atom_value)
    else:
        selective_atoms = []

    # Automatically detect number of cpus available
    if n_cpus is None:
        pool = mp.Pool(processes=mp.cpu_count())
    else:
        pool = mp.Pool(processes=n_cpus)

    # Parallelize over atoms in structure
    results = []
    for atom in range(structure.nat):
        # If selective atoms is on, skip ones that was skipped
        if atom not in selective_atoms and selective_atoms:
            # Keep length of results equal to nat
            results.append(None)
            continue
        results.append(pool.apply_async(predict_on_atom,
                                        args=[(structure, atom, gp)]))
    pool.close()
    pool.join()

    for i in range(structure.nat):
        if i not in selective_atoms and selective_atoms:
            continue
        r = results[i].get()
        forces[i] = r[0]
        stds[i] = r[1]
        if write_to_structure:
            structure.forces[i] = r[0]
            structure.stds[i] = r[1]

    return forces, stds


def predict_on_structure_en(structure: Structure, gp: GaussianProcess,
                            n_cpus: int = None,
                            write_to_structure: bool = True,
                            selective_atoms: List[int] = None,
                            skipped_atom_value=0) -> (
        'np.ndarray', 'np.ndarray', 'np.ndarray'):
    """
    Return the forces/std. dev. uncertainty / local energy associated with each
    individual atom in a structure. Forces are stored directly to the
    structure and are also returned.

    :param structure: FLARE structure to obtain forces for, with N atoms
    :param gp: Gaussian Process model
    :param n_cpus: Dummy parameter passed as an argument to allow for
        flexibility when the callable may or may not be parallelized
    :return: N x 3 array of forces, N x 3 array of uncertainties,
        N-length array of energies
    :rtype: (np.ndarray, np.ndarray, np.ndarray)
    """
    # Set up local energy array
    forces = np.zeros((structure.nat, 3))
    stds = np.zeros((structure.nat, 3))
    local_energies = np.zeros(structure.nat)
    forces = np.zeros(shape=(structure.nat, 3))
    stds = np.zeros(shape=(structure.nat, 3))

    if selective_atoms:
        forces.fill(skipped_atom_value)
        stds.fill(skipped_atom_value)
        local_energies.fill(skipped_atom_value)
    else:
        selective_atoms = []

    # Loop through atoms in structure and predict forces, uncertainties,
    # and energies
    for n in range(structure.nat):

        if selective_atoms and n not in selective_atoms:
            continue

        chemenv = AtomicEnvironment(structure, n, gp.cutoffs,
                                    cutoffs_mask=gp.hyps_mask)

        for i in range(3):
            force, var = gp.predict(chemenv, i + 1)
            forces[n][i] = float(force)
            stds[n][i] = np.sqrt(np.abs(var))

<<<<<<< HEAD
            if write_to_structure and structure.forces is not None:
=======
            if write_to_structure:
>>>>>>> 11af5e0e
                structure.forces[n][i] = float(force)
                structure.stds[n][i] = np.sqrt(np.abs(var))

        local_energies[n] = gp.predict_local_energy(chemenv)

    return forces, stds, local_energies


def predict_on_structure_par_en(structure: Structure, gp: GaussianProcess,
                                n_cpus: int = None,
                                write_to_structure: bool = True,
                                selective_atoms: List[int] = None,
                                skipped_atom_value=0) -> (
        'np.ndarray', 'np.ndarray', 'np.ndarray'):
    """
    Return the forces/std. dev. uncertainty / local energy associated with each
    individual atom in a structure, parallelized over atoms. Forces are
    stored directly to the structure and are also returned.

    :param structure: FLARE structure to obtain forces for, with N atoms
    :param gp: Gaussian Process model
    :param n_cpus: Number of cores to parallelize over
    :return: N x 3 array of forces, N x 3 array of uncertainties,
        N-length array of energies
    :rtype: (np.ndarray, np.ndarray, np.ndarray)
    """
    # Work in serial if the number of cpus is 1
    if n_cpus == 1:
        predict_on_structure_en(structure, gp,
                                n_cpus, write_to_structure,
                                selective_atoms,
                                skipped_atom_value)

    forces = np.zeros((structure.nat, 3))
    stds = np.zeros((structure.nat, 3))
    local_energies = np.zeros(structure.nat)
    forces = np.zeros(shape=(structure.nat, 3))
    stds = np.zeros(shape=(structure.nat, 3))

    if selective_atoms:
        forces.fill(skipped_atom_value)
        stds.fill(skipped_atom_value)
        local_energies.fill(skipped_atom_value)
    else:
        selective_atoms = []

    # Work in serial if the number of cpus is 1
    if n_cpus is 1:
        return predict_on_structure_en(structure, gp,
                                       write_to_structure=write_to_structure,
                                       selective_atoms=selective_atoms,
                                       skipped_atom_value=skipped_atom_value)

    if n_cpus is None:
        pool = mp.Pool(processes=mp.cpu_count())
    else:
        pool = mp.Pool(processes=n_cpus)

    results = []
    # Parallelize over atoms in structure
    for atom_i in range(structure.nat):

        if atom_i not in selective_atoms and selective_atoms:
            results.append(None)
            continue

        results.append(pool.apply_async(predict_on_atom_en,
                                        args=[(structure, atom_i, gp)]))
    pool.close()
    pool.join()

    # Compile results
    for i in range(structure.nat):

        if i not in selective_atoms and selective_atoms:
            continue

        r = results[i].get()
        forces[i][:] = r[0]
        stds[i][:] = r[1]
        local_energies[i] = r[2]

        if write_to_structure:
            structure.forces[i] = forces[i]
            structure.stds[i] = stds[i]

    return forces, stds, local_energies


def predict_on_atom_mgp(atom: int, structure, cutoffs, mgp,
                        write_to_structure=False):
    chemenv = AtomicEnvironment(structure, atom, cutoffs)
    # predict force components and standard deviations
    force, var, virial, local_energy = mgp.predict(chemenv)
    comps = force
    stds = np.sqrt(np.absolute(var))

    if write_to_structure:
        structure.forces[atom][:] = force
        structure.stds[atom][:] = stds

    return comps, stds, local_energy


def predict_on_structure_mgp(structure, mgp, output=None,
                             output_name=None, n_cpus=None,
                             write_to_structure=True,
                             selective_atoms: List[int] = None,
                             skipped_atom_value=0):  # changed
    """
    Assign forces to structure based on an mgp
    """
    if output and output_name:
        output.write_to_output('\npredict with mapping:\n', output_name)

    forces = np.zeros(shape=(structure.nat, 3))
    stds = np.zeros(shape=(structure.nat, 3))

    if selective_atoms:
        forces.fill(skipped_atom_value)
        stds.fill(skipped_atom_value)
    else:
        selective_atoms = []

    for n in range(structure.nat):

        if n not in selective_atoms and selective_atoms:
            continue

        forces[n, :], stds[n, :], _ = \
            predict_on_atom_mgp(n, structure, mgp.cutoffs, mgp,
                                write_to_structure)

    return forces, stds<|MERGE_RESOLUTION|>--- conflicted
+++ resolved
@@ -267,11 +267,7 @@
             forces[n][i] = float(force)
             stds[n][i] = np.sqrt(np.abs(var))
 
-<<<<<<< HEAD
-            if write_to_structure and structure.forces is not None:
-=======
             if write_to_structure:
->>>>>>> 11af5e0e
                 structure.forces[n][i] = float(force)
                 structure.stds[n][i] = np.sqrt(np.abs(var))
 
