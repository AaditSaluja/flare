--- conflicted
+++ resolved
@@ -3,15 +3,10 @@
 import numpy as np
 from numpy.random import random, randint, permutation
 
-<<<<<<< HEAD
-=======
-from flare import struc, gp
->>>>>>> d1cc7de2
 from flare.gp import GaussianProcess
 from flare.env import AtomicEnvironment
 from flare.struc import Structure
 from flare.utils.mask_helper import HyperParameterMasking
-
 
 
 def get_random_structure(cell, unique_species, noa):
@@ -45,7 +40,6 @@
             hyps_label += ['Length', 'Signal Var.']
         hyps_label += ['Length', 'Signal Var.']
         hyps_label += ['Noise Var.']
-<<<<<<< HEAD
         return random((nbond+ntriplet+1)*2+1), {'hyps_label': hyps_label}, np.ones(3, dtype=np.float)*0.8
 
     pm = HyperParameterMasking(species=['H', 'He'], parameters={'cutoff2b': 0.8,
@@ -123,115 +117,6 @@
 
 
 def get_force_gp(bodies, kernel_type='mc', multihyps=True, cellabc=[1,1,1.5]) -> GaussianProcess:
-=======
-        return random((nbond+ntriplet)*2+1), {'hyps_label': hyps_label}, deepcopy(cutoffs)
-
-    specs_mask = np.zeros(118, dtype=int)
-    specs_mask[1] = 0
-    specs_mask[2] = 1
-    nspecs = 2
-
-    specs_mask = np.zeros(118, dtype=int)
-    specs_mask[1] = 0
-    specs_mask[2] = 1
-    nspecs = 2
-
-    cut = []
-    cut += [cutoffs[0]]
-    cut += [cutoffs[1]]
-
-    if (nbond > 1):
-        sig1 = random(nbond)
-        ls1 = random(nbond)
-        bond_mask = np.ones(nspecs**2, dtype=int)
-        bond_mask[0] = 0
-        bond_name = ["sig2"]*nbond+["ls2"]*nbond
-    else:
-        sig1 = [random()]
-        ls1 = [random()]
-        bond_mask = np.zeros(nspecs**2, dtype=int)
-        bond_name = ["sig2"]+["ls2"]
-
-    if (ntriplet > 1):
-        sig2 = random(ntriplet)
-        ls2 = random(ntriplet)
-        triplet_mask = np.ones(nspecs**3, dtype=int)
-        triplet_mask[0] = 0
-        triplet_name = ["sig3"]*ntriplet+["ls3"]*ntriplet
-    else:
-        sig2 = [random()]
-        ls2 = [random()]
-        triplet_mask = np.zeros(nspecs**3, dtype=int)
-        triplet_name = ["sig3"]+["ls3"]
-
-    sigman = [0.05]
-
-    if (nbond > 0 and ntriplet > 0):
-        hyps = np.hstack([sig1, ls1, sig2, ls2, sigman])
-        hyps_label = np.hstack([bond_name, triplet_name, ['noise']])
-    elif (nbond > 0):
-        hyps = np.hstack([sig1, ls1, sigman])
-        hyps_label = np.hstack([bond_name, ['noise']])
-    else:
-        hyps = np.hstack([sig2, ls2, sigman])
-        hyps_label = np.hstack([triplet_name, ['noise']])
-
-    hyps_mask = {'nspec': nspecs,
-                 'spec_mask': specs_mask,
-                 'nbond': nbond,
-                 'bond_mask': bond_mask,
-                 'ntriplet': ntriplet,
-                 'triplet_mask': triplet_mask,
-                 'hyps_label': hyps_label,
-                 'train_noise': True}
-    if (constraint is False):
-        return hyps, hyps_mask, cut
-
-    hyps_mask['map'] = []
-    hyps_mask['original'] = hyps
-    hm = hyps_mask['map']
-    count = 0
-    newhyps = []
-    newlabel = []
-    if (nbond > 1):
-        # fix type 0, and only compute type 1 of bonds
-        hm += [1]
-        newhyps += [hyps[1]]
-        newlabel += [hyps_label[1]]
-        hm += [3]
-        newhyps += [hyps[3]]
-        newlabel += [hyps_label[3]]
-        count += 4
-    elif (nbond > 0):
-        # fix sigma, and only vary ls
-        hm += [1]
-        newhyps += [hyps[1]]
-        newlabel += [hyps_label[1]]
-        count += 2
-    if (ntriplet > 1):
-        # fix type 0, and only compute type 1 of triplets
-        hm += [1+count]
-        newhyps += [hyps[1+count]]
-        newlabel += [hyps_label[1+count]]
-        hm += [3+count]
-        newhyps += [hyps[3+count]]
-        newlabel += [hyps_label[3+count]]
-    elif (ntriplet > 0):
-        # fix sigma, and only vary ls
-        hm += [1+count]
-        newhyps += [hyps[1+count]]
-        newlabel += [hyps_label[1+count]]
-    hm += [len(hyps)-1]
-    newhyps += [hyps[-1]]
-    newlabel += ['noise']
-    hyps = np.hstack(newhyps)
-    hyps_mask['hyps_label'] = np.hstack(hyps_label)
-
-    return hyps, hyps_mask, cut
-
-
-def get_gp(bodies, kernel_type='mc', multihyps=True) -> GaussianProcess:
->>>>>>> d1cc7de2
     """Returns a GP instance with a two-body numba-based kernel"""
     print("\nSetting up...\n")
 
@@ -285,11 +170,7 @@
     return parameters
 
 
-<<<<<<< HEAD
 def get_tstp(hm=None) -> AtomicEnvironment:
-=======
-def get_tstp() -> AtomicEnvironment:
->>>>>>> d1cc7de2
     """Create test point for kernel to compare against"""
     # params
     cell = np.eye(3)
@@ -305,11 +186,7 @@
     return test_pt
 
 
-<<<<<<< HEAD
-def generate_mb_envs(cutoffs, cell, delt, d1, mask=None):
-=======
 def generate_mb_envs(cutoffs, cell, delt, d1, mask=None, kern_type='mc'):
->>>>>>> d1cc7de2
     positions0 = np.array([[0., 0., 0.],
                            [0., 0.3, 0.],
                            [0.3, 0., 0.],
@@ -319,11 +196,8 @@
     triplet = [1, 1, 2, 1]
     np.random.shuffle(triplet)
     species_1 = np.hstack([triplet, randint(1, 2)])
-<<<<<<< HEAD
-=======
     if kern_type == 'sc':
         species_1 = np.ones(species_1.shape)
->>>>>>> d1cc7de2
     return generate_mb_envs_pos(positions0, species_1, cutoffs, cell, delt, d1, mask)
 
 
@@ -364,27 +238,17 @@
 
     test_struc = []
     for i in range(3):
-<<<<<<< HEAD
         test_struc += [Structure(cell, species_1, positions[i])]
-=======
-        test_struc += [struc.Structure(cell, species_1, positions[i])]
->>>>>>> d1cc7de2
 
     env_0 = []
     env_p = []
     env_m = []
     for i in range(noa):
-<<<<<<< HEAD
         env_0 += [AtomicEnvironment(test_struc[0], i, cutoffs, cutoffs_mask=mask)]
         env_p += [AtomicEnvironment(test_struc[1], i, cutoffs, cutoffs_mask=mask)]
         env_m += [AtomicEnvironment(test_struc[2], i, cutoffs, cutoffs_mask=mask)]
     return [env_0, env_p, env_m]
-=======
-        env_0 += [AtomicEnvironment(test_struc[0], i, cutoffs)]
-        env_p += [AtomicEnvironment(test_struc[1], i, cutoffs)]
-        env_m += [AtomicEnvironment(test_struc[2], i, cutoffs)]
-
-    return [env_0, env_p, env_m]
+
 def generate_envs(cutoffs, delta):
     """
     create environment with perturbation on
@@ -401,9 +265,9 @@
     pos_3[0][0] = -delta
 
     species_1 = [1, 2, 1, 1] # , 1, 1, 2, 1, 2]
-    test_structure_1 = struc.Structure(cell, species_1, pos_1)
-    test_structure_2 = struc.Structure(cell, species_1, pos_2)
-    test_structure_3 = struc.Structure(cell, species_1, pos_3)
+    test_structure_1 = Structure(cell, species_1, pos_1)
+    test_structure_2 = Structure(cell, species_1, pos_2)
+    test_structure_3 = Structure(cell, species_1, pos_3)
 
     env1_1 = AtomicEnvironment(test_structure_1, atom_1, cutoffs)
     env1_2 = AtomicEnvironment(test_structure_2, atom_1, cutoffs)
@@ -421,9 +285,9 @@
     atom_2 = 0
     species_2 = [1, 1, 2, 1] #, 2, 1, 2, 2, 2]
 
-    test_structure_1 = struc.Structure(cell, species_2, pos_1)
-    test_structure_2 = struc.Structure(cell, species_2, pos_2)
-    test_structure_3 = struc.Structure(cell, species_2, pos_3)
+    test_structure_1 = Structure(cell, species_2, pos_1)
+    test_structure_2 = Structure(cell, species_2, pos_2)
+    test_structure_3 = Structure(cell, species_2, pos_3)
 
     env2_1 = AtomicEnvironment(test_structure_1, atom_2, cutoffs)
     env2_2 = AtomicEnvironment(test_structure_2, atom_2, cutoffs)
@@ -448,9 +312,9 @@
 
     species_1 = [1, 1, 1, 1]
 
-    test_structure_1 = struc.Structure(cell, species_1, pos_1)
-    test_structure_2 = struc.Structure(cell, species_1, pos_2)
-    test_structure_3 = struc.Structure(cell, species_1, pos_3)
+    test_structure_1 = Structure(cell, species_1, pos_1)
+    test_structure_2 = Structure(cell, species_1, pos_2)
+    test_structure_3 = Structure(cell, species_1, pos_3)
 
     # atom 0, original position
     env1_1_0 = AtomicEnvironment(test_structure_1, 0, cutoffs)
@@ -480,10 +344,9 @@
 
     species_2 = [1, 2, 2, 1]
 
-    test_structure_1 = struc.Structure(cell, species_2, pos_1)
+    test_structure_1 = Structure(cell, species_2, pos_1)
 
     env2_1_0 = AtomicEnvironment(test_structure_1, 0, cutoffs)
 
     return env1_1_0, env1_2_0, env1_3_0, \
            env1_2_1, env1_3_1, env1_2_2, env1_3_2, env2_1_0
->>>>>>> d1cc7de2
