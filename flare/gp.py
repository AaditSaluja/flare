--- conflicted
+++ resolved
@@ -15,16 +15,12 @@
 from flare.env import AtomicEnvironment
 from flare.struc import Structure
 from flare.gp_algebra import get_neg_likelihood, \
-<<<<<<< HEAD
         get_like_from_mats, get_neg_like_grad, \
         get_kernel_vector, en_kern_vec, \
         get_ky_mat, get_ky_mat_update
-=======
-    get_like_from_ky_mat, get_neg_like_grad, \
-    get_kernel_vector_par, en_kern_vec_par, \
-    get_ky_mat_par, get_ky_mat_update_par
->>>>>>> cc446dcb
+
 from flare.kernels.utils import str_to_kernel_set as stk
+from flare.kernels.sephyps_helper import from_mask_to_args
 from flare.util import NumpyEncoder
 from flare.output import Output
 import flare.cutoffs as cf
@@ -351,13 +347,8 @@
                                 nsample=self.nsample)
 
         # Guarantee that alpha is up to date with training set
-<<<<<<< HEAD
         if  self.alpha is None or\
-                (3 * len(self.training_data) != len(self.alpha)):
-=======
-        if self.alpha is None or \
-                3 * len(self.training_data) != len(self.alpha):
->>>>>>> cc446dcb
+                (3 * len(self.training_data) > len(self.alpha)):
             self.update_L_alpha()
 
         # get predictive mean
@@ -365,12 +356,9 @@
 
         # get predictive variance without cholesky (possibly faster)
         # pass args to kernel based on if mult. hyperparameters in use
-        if self.multihyps:
-            self_kern = self.kernel(x_t, x_t, d, d, self.hyps,
-                                    self.cutoffs, hyps_mask=self.hyps_mask)
-        else:
-            self_kern = self.kernel(x_t, x_t, d, d, self.hyps,
-                                    self.cutoffs)
+        args = from_mask_to_args(self.hyps, self.hyps_mask, self.cutoffs)
+
+        self_kern = self.kernel(x_t, x_t, d, d, *args)
 
         pred_var = self_kern - \
                    np.matmul(np.matmul(k_v, self.ky_mat_inv), k_v)
@@ -434,13 +422,10 @@
 
         # get predictive variance
         v_vec = solve_triangular(self.l_mat, k_v, lower=True)
-        if self.multihyps:
-            self_kern = self.energy_kernel(x_t, x_t, self.hyps,
-                                           self.cutoffs,
-                                           hyps_mask=self.hyps_mask)
-        else:
-            self_kern = self.energy_kernel(x_t, x_t, self.hyps,
-                                           self.cutoffs)
+        args = from_mask_to_args(self.hyps, self.hyps_mask, self.cutoffs)
+
+        self_kern = self.energy_kernel(x_t, x_t, *args)
+
         pred_var = self_kern - np.matmul(v_vec, v_vec)
 
         return pred_mean, pred_var
@@ -471,13 +456,8 @@
         self.alpha = alpha
         self.ky_mat_inv = ky_mat_inv
 
-<<<<<<< HEAD
         self.likelihood = get_like_from_mats(ky_mat, l_mat,
                                              alpha, self.name)
-=======
-        self.likelihood = get_like_from_ky_mat(self.ky_mat,
-                                               self.training_labels_np)
->>>>>>> cc446dcb
 
     def update_L_alpha(self):
         """
