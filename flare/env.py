"""The :class:`AtomicEnvironment` object stores information about the local
environment of an atom. :class:`AtomicEnvironment` objects are inputs to the
2-, 3-, and 2+3-body kernels."""
import numpy as np
from math import sqrt
from numba import njit
from flare.struc import Structure


class AtomicEnvironment:
    """
    Contains information about the local environment of an atom, including
    arrays of pair and triplet distances and the chemical species of atoms
    in the environment.

    :param structure: Structure of atoms.
    :type structure: struc.Structure
    :param atom: Index of the atom in the structure.
    :type atom: int
    :param cutoffs: 2- and 3-body cutoff radii. 2-body if one cutoff is
     given, 2+3-body if two are passed.
    :type cutoffs: np.ndarray
    :param cutoffs_mask: a dictionary to store multiple cutoffs if neede
                         it should be exactly the same as the hyps mask
    :type cutoffs_mask: dict

    The cutoffs_mask allows the user to define multiple cutoffs for different
    bonds, triples, and many body interaction. This dictionary should be
    consistent with the hyps_mask used in the GuassianProcess object.

    * spec_mask: 118-long integer array descirbing which elements belong to
                 like groups for determining which bond hyperparameters to use.
                 For instance, [0,0,1,1,0 ...] assigns H to group 0, He and
                 Li to group 1, and Be to group 0 (the 0th register is ignored).
    * nspec: Integer, number of different species groups (equal to number of
             unique values in spec_mask).
    * nbond: Integer, number of different hyperparameter/cutoff sets to associate with
             different 2-body pairings of atoms in groups defined in spec_mask.
    * bond_mask: Array of length nspec^2, which describes the cutoff to
                 associate with different pairings of species types. For example, if there
                 are atoms of type 0 and 1, then bond_mask defines which cutoff
                 to use for parings [0-0, 0-1, 1-0, 1-1]: if we wanted cutoff0 for
                 0-0 parings and set 1 for 0-1 and 1-1 pairings, then we would make
                 bond_mask [0, 1, 1, 1].
    * cutoff_2b: Array of length nbond, which stores the cutoff used for different
                 types of bonds defined in bond_mask
    * ncut3b:    Integer, number of different cutoffs sets to associate
                 with different 3-body pariings of atoms in groups defined in spec_mask.
    * cut3b_mask: Array of length nspec^2, which describes the cutoff to
                 associate with different bond types in triplets. For example, in a triplet
                 (C, O, H) , there are three cutoffs. Cutoffs for CH bond, CO bond and OH bond.
                 If C and O are associate with atom group 1 in spec_mask and H are associate with
                 group 0 in spec_mask, the cut3b_mask[1*nspec+0] determines the C/O-H bond cutoff,
                 and cut3b_mask[1*nspec+1] determines the C-O bond cutoff. If we want the
                 former one to use the 1st cutoff in cutoff_3b and the later to use the 2nd cutoff
                 in cutoff_3b, the cut3b_mask should be [0, 0, 0, 1]
    * cutoff_3b: Array of length ncut3b, which stores the cutoff used for different
                 types of bonds in triplets.
    * nmb :      Integer, number of different cutoffs set to associate with different coordination
                 numbers
    * mb_mask:   similar to bond_mask and cut3b_mask.
    * cutoff_mb: Array of length nmb, stores the cutoff used for different many body terms

    Examples can be found at the end of in tests/test_env.py

    """

    def __init__(self, structure: Structure, atom: int, cutoffs, cutoffs_mask=None):
        self.structure = structure
        self.positions = structure.wrapped_positions
        self.cell = structure.cell
        self.species = structure.coded_species

        self.atom = atom
        self.ctype = structure.coded_species[atom]

        self.cutoffs = np.copy(cutoffs)
        self.cutoffs_mask = cutoffs_mask

        self.setup_mask()
        self.compute_env()

    def setup_mask(self):
        self.nspec = 0
        self.n2b = 0
        self.n3b = 0
        self.nmb = 0
        self.spec_mask = None
        self.bond_mask = None
        self.triplet_mask = None
        self.mb_mask = None

        if (self.cutoffs_mask is None):
            return

        if ('nspec' in self.cutoffs_mask):
            self.nspec = self.cutoffs_mask['nspec']
            self.spec_mask = self.cutoffs_mask['spec_mask']
            if ('cutoff_2b' in self.cutoffs_mask):
                self.n2b = self.cutoffs_mask['nbond']
                self.bond_mask = self.cutoffs_mask['bond_mask']
                self.cutoff_2b = self.cutoffs_mask['cutoff_2b']

            if ('cutoff_3b' in self.cutoffs_mask):
                self.n3b = self.cutoffs_mask['ncut3b']
                self.cut3b_mask = self.cutoffs_mask['cut3b_mask']
                self.cutoff_3b = self.cutoffs_mask['cutoff_3b']
                if ('cutoff_2b' in self.cutoffs_mask):
                    assert np.max(self.cutoff_3b) <= np.min(self.cutoff_2b), \
                        "2b cutoff has to be larger than 3b cutoff"
                else:
                    assert np.max(self.cutoff_3b) <= self.cutoffs[0], \
                        "2b cutoff has to be larger than 3b cutoff"

            if ('cutoff_mb' in self.cutoffs_mask):
                self.nmb = self.cutoffs_mask['nmb']
                self.mb_mask = self.cutoffs_mask['mb_mask']
                self.cutoff_mb = self.cutoffs_mask['cutoff_mb']
                # # TO DO, once the mb function is updated to use the bond_array_2
                # # this block should be activated.
                # if ('cutoff_2b' in self.cutoffs_mask):
                #     assert np.max(self.cutoff_mb) <= np.min(self.cutoff_2b), \
                #             "2b cutoff has to be larger than 3b cutoff"
                # else:
                #     assert np.max(self.cutoff_mb) <= self.cutoffs[0]:
                #             "2b cutoff has to be larger than 3b cutoff"

    def compute_env(self):

        # get 2-body arrays
        if (self.n2b > 0):
            bond_array_2, bond_positions_2, etypes, bond_inds = \
                get_2_body_arrays_ind_sepcut(self.positions, self.atom, self.cell,
                                             self.cutoff_2b, self.species,
                                             self.nspec, self.spec_mask, self.bond_mask)
        else:
            bond_array_2, bond_positions_2, etypes, bond_inds = \
                get_2_body_arrays_ind(self.positions, self.atom, self.cell,
                                      self.cutoffs[0], self.species)

        self.bond_array_2 = bond_array_2
        self.etypes = etypes
        self.bond_inds = bond_inds

        # if 2 cutoffs are given, create 3-body arrays
        if len(self.cutoffs) > 1:
            if (self.n3b > 0):
                bond_array_3, cross_bond_inds, cross_bond_dists, triplet_counts = \
                    get_3_body_arrays_sepcut(bond_array_2, bond_positions_2,
                                             self.species[self.atom], etypes, self.cutoff_3b,
                                             self.nspec, self.spec_mask, self.cut3b_mask)
            else:
                bond_array_3, cross_bond_inds, cross_bond_dists, triplet_counts = \
                    get_3_body_arrays(
                        bond_array_2, bond_positions_2, self.cutoffs[1])

            self.bond_array_3 = bond_array_3
            self.cross_bond_inds = cross_bond_inds
            self.cross_bond_dists = cross_bond_dists
            self.triplet_counts = triplet_counts

        # if 3 cutoffs are given, create many-body arrays
        if len(self.cutoffs) > 2:
            if (self.nmb > 0):
                self.bond_array_mb, self.neigh_dists_mb, \
                    self.num_neighs_mb, self.etype_mb, \
                    self.bond_array_mb_etypes = \
                    get_m_body_arrays_sepcut(
                        self.positions, self.atom, self.cell,
                        self.cutoff_mb, self.species,
                        self.nspec, self.spec_mask, self.mb_mask)
            else:
                self.bond_array_mb, self.neigh_dists_mb, \
                    self.num_neighs_mb, self.etype_mb, \
                    self.bond_array_mb_etypes = \
                    get_m_body_arrays(
                        self.positions, self.atom, self.cell,
                        self.cutoffs[2], self.species,
                        self.bond_array_2, self.etypes, self.bond_inds)
        else:
            self.bond_array_mb = None
            self.neigh_dists_mb = None
            self.num_neighs_mb = None
            self.etype_mb = None
            self.bond_array_mb_etypes = None

    def as_dict(self):
        """
        Returns Atomic Environment object as a dictionary for serialization
        purposes. Does not include the structure to avoid redundant
        information.
        :return:
        """
        # TODO write serialization method for structure
        # so that the removal of the structure is not messed up
        # by JSON serialization
        dictionary = dict(vars(self))
        dictionary['object'] = 'AtomicEnvironment'
        dictionary['forces'] = self.structure.forces
        dictionary['energy'] = self.structure.energy
        dictionary['stress'] = self.structure.stress
        dictionary['cutoffs_mask'] = self.cutoffs_mask

        del dictionary['structure']

        return dictionary

    @staticmethod
    def from_dict(dictionary):
        """
        Loads in atomic environment object from a dictionary which was
        serialized by the to_dict method.

        :param dictionary: Dictionary describing atomic environment.
        """
        # TODO Instead of re-computing 2 and 3 body environment,
        # directly load in, this would be much more efficient

        struc = Structure(cell=np.array(dictionary['cell']),
                          positions=dictionary['positions'],
                          species=dictionary['species'])
        index = dictionary['atom']

        if dictionary.get('cutoffs') is not None:
            cutoffs = dictionary['cutoffs']
        else:
            cutoffs = []
            for cutoff in ['cutoff_2','cutoff_3','cutoff_mb']:
                if dictionary.get(cutoff):
                    cutoffs.append(dictionary[cutoff])

<<<<<<< HEAD
        cutoffs_mask = dictionary.get('cutoffs_mask', None)

        return AtomicEnvironment(struc, index, cutoffs, cutoffs_mask)
=======
        return AtomicEnvironment(struc, index, np.array(cutoffs))
>>>>>>> adff7bea

    def __str__(self):
        atom_type = self.ctype
        neighbor_types = self.etypes
        n_neighbors = len(self.bond_array_2)
        string = 'Atomic Env. of Type {} surrounded by {} atoms '\
                 'of Types {}'.format(atom_type, n_neighbors,
                                      sorted(list(set(neighbor_types))))

        return string


@njit
def get_2_body_arrays_ind(positions, atom: int, cell, cutoff_2: float, species):
    """Returns distances, coordinates, species of atoms, and indices of neighbors
    in the 2-body local environment. This method is implemented outside
    the AtomicEnvironment class to allow for njit acceleration with Numba.

    :param positions: Positions of atoms in the structure.
    :type positions: np.ndarray
    :param atom: Index of the central atom of the local environment.
    :type atom: int
    :param cell: 3x3 array whose rows are the Bravais lattice vectors of the
        cell.
    :type cell: np.ndarray
    :param cutoff_2: 2-body cutoff radius.
    :type cutoff_2: float
    :param species: Numpy array of species represented by their atomic numbers.
    :type species: np.ndarray
    :return: Tuple of arrays describing pairs of atoms in the 2-body local
     environment.

     bond_array_2: Array containing the distances and relative
     coordinates of atoms in the 2-body local environment. First column
     contains distances, remaining columns contain Cartesian coordinates
     divided by the distance (with the origin defined as the position of the
     central atom). The rows are sorted by distance from the central atom.

     bond_positions_2: Coordinates of atoms in the 2-body local environment.

     etypes: Species of atoms in the 2-body local environment represented by
     their atomic number.

     bond_indices: Structure indices of atoms in the local environment.

    :rtype: np.ndarray, np.ndarray, np.ndarray, np.ndarray
    """
    noa = len(positions)
    pos_atom = positions[atom]
    coords = np.zeros((noa, 3, 27), dtype=np.float64)
    dists = np.zeros((noa, 27), dtype=np.float64)
    cutoff_count = 0
    super_sweep = np.array([-1, 0, 1], dtype=np.float64)

    vec1 = cell[0]
    vec2 = cell[1]
    vec3 = cell[2]

    # record distances and positions of images
    for n in range(noa):
        diff_curr = positions[n] - pos_atom
        im_count = 0
        for s1 in super_sweep:
            for s2 in super_sweep:
                for s3 in super_sweep:
                    im = diff_curr + s1 * vec1 + s2 * vec2 + s3 * vec3
                    dist = sqrt(im[0] * im[0] + im[1] * im[1]
                                + im[2] * im[2])
                    if (dist < cutoff_2) and (dist != 0):
                        dists[n, im_count] = dist
                        coords[n, :, im_count] = im
                        cutoff_count += 1
                    im_count += 1

    # create 2-body bond array
    bond_indices = np.zeros(cutoff_count, dtype=np.int8)
    bond_array_2 = np.zeros((cutoff_count, 4), dtype=np.float64)
    bond_positions_2 = np.zeros((cutoff_count, 3), dtype=np.float64)
    etypes = np.zeros(cutoff_count, dtype=np.int8)
    bond_count = 0

    for m in range(noa):
        spec_curr = species[m]
        for n in range(27):
            dist_curr = dists[m, n]
            if (dist_curr < cutoff_2) and (dist_curr != 0):
                coord = coords[m, :, n]
                bond_array_2[bond_count, 0] = dist_curr
                bond_array_2[bond_count, 1:4] = coord / dist_curr
                bond_positions_2[bond_count, :] = coord
                etypes[bond_count] = spec_curr
                bond_indices[bond_count] = m
                bond_count += 1

    # sort by distance
    sort_inds = bond_array_2[:, 0].argsort()
    bond_array_2 = bond_array_2[sort_inds]
    bond_positions_2 = bond_positions_2[sort_inds]
    bond_indices = bond_indices[sort_inds]
    etypes = etypes[sort_inds]

    return bond_array_2, bond_positions_2, etypes, bond_indices


@njit
def get_3_body_arrays(bond_array_2, bond_positions_2, cutoff_3: float):
    """Returns distances and coordinates of triplets of atoms in the
    3-body local environment.

    :param bond_array_2: 2-body bond array.
    :type bond_array_2: np.ndarray
    :param bond_positions_2: Coordinates of atoms in the 2-body local
     environment.
    :type bond_positions_2: np.ndarray
    :param cutoff_3: 3-body cutoff radius.
    :type cutoff_3: float
    :return: Tuple of 4 arrays describing triplets of atoms in the 3-body local
     environment.

     bond_array_3: Array containing the distances and relative
     coordinates of atoms in the 3-body local environment. First column
     contains distances, remaining columns contain Cartesian coordinates
     divided by the distance (with the origin defined as the position of the
     central atom). The rows are sorted by distance from the central atom.

     cross_bond_inds: Two dimensional array whose row m contains the indices
     of atoms n > m that are within a distance cutoff_3 of both atom n and the
     central atom.

     cross_bond_dists: Two dimensional array whose row m contains the
     distances from atom m of atoms n > m that are within a distance cutoff_3
     of both atom n and the central atom.

     triplet_counts: One dimensional array of integers whose entry m is the
     number of atoms that are within a distance cutoff_3 of atom m.

    :rtype: (np.ndarray, np.ndarray, np.ndarray, np.ndarray)
    """

    # get 3-body bond array
    ind_3 = -1
    noa = bond_array_2.shape[0]
    for count, dist in enumerate(bond_array_2[:, 0]):
        if dist > cutoff_3:
            ind_3 = count
            break
    if ind_3 == -1:
        ind_3 = noa

    bond_array_3 = bond_array_2[0:ind_3, :]
    bond_positions_3 = bond_positions_2[0:ind_3, :]

    # get cross bond array
    cross_bond_inds = np.zeros((ind_3, ind_3), dtype=np.int8) - 1
    cross_bond_dists = np.zeros((ind_3, ind_3))
    triplet_counts = np.zeros(ind_3, dtype=np.int8)
    for m in range(ind_3):
        pos1 = bond_positions_3[m]
        count = m + 1
        trips = 0
        for n in range(m + 1, ind_3):
            pos2 = bond_positions_3[n]
            diff = pos2 - pos1
            dist_curr = sqrt(
                diff[0] * diff[0] + diff[1] * diff[1] + diff[2] * diff[2])

            if dist_curr < cutoff_3:
                cross_bond_inds[m, count] = n
                cross_bond_dists[m, count] = dist_curr
                count += 1
                trips += 1
        triplet_counts[m] = trips

    return bond_array_3, cross_bond_inds, cross_bond_dists, triplet_counts


@njit
def get_m_body_arrays(positions, atom: int, cell,
                      cutoff_mb: float, species,
                      bond_array_2, etypes, bond_inds):
    """Returns distances, and species of atoms in the many-body
    local environment, and returns distances and numbers of neighbours for atoms in the one
    many-body local environment. This method is implemented outside the AtomicEnvironment
    class to allow for njit acceleration with Numba.

    :param positions: Positions of atoms in the structure.
    :type positions: np.ndarray
    :param atom: Index of the central atom of the local environment.
    :type atom: int
    :param cell: 3x3 array whose rows are the Bravais lattice vectors of the
        cell.
    :type cell: np.ndarray
    :param cutoff_mb: 2-body cutoff radius.
    :type cutoff_mb: float
    :param species: Numpy array of species represented by their atomic numbers.
    :type species: np.ndarray
    :param indices: Boolean indicating whether indices of neighbours are returned
    :type indices: boolean
    :return: Tuple of arrays describing pairs of atoms in the 2-body local
     environment.

     bond_array_mb: Array containing the distances and relative
     coordinates of atoms in the 2-body local environment. First column
     contains distances, remaining columns contain Cartesian coordinates
     divided by the distance (with the origin defined as the position of the
     central atom). The rows are sorted by distance from the central atom.

     etypes: Species of atoms in the 2-body local environment represented by
     their atomic number.

     neigh_dists_mb: Matrix padded with zero values of distances
     of neighbours for the atoms in the local environment.

     num_neighs_mb: number of neighbours of each atom in the local environment

     etypes_mb_array: species of neighbours of each atom in the local environment

    :rtype: np.ndarray, np.ndarray, np.ndarray, np.ndarray
    """
    # TODO: this can be probably improved using stored arrays, redundant calls to get_2_body_arrays
    # TODO: merge this with get_2_body_arrays,
    # and change this line to getting from 2_array short list, similar to get_3_body
    # TODO: find a way to get the coordination number for each atom in the whole structure,
    # and use them directly, instead of the redundant computation here

    # Get distances, positions, species and indices of neighbouring atoms
    bond_array_mb, __, bond_array_mb_etypes, \
        bond_inds_mb = get_2_body_arrays_ind(
        positions, atom, cell, cutoff_mb, species)

    # ind_mb_l = np.where(bond_array_2[:, 0] > cutoff_mb)[0]
    # if (ind_mb_l.shape[0] > 0):
    #     ind_mb = ind_mb_l[0]
    # else:
    #     ind_mb = bond_array_2.shape[0]

    # bond_array_mb = bond_array_2[:ind_mb, :]
    # bond_array_mb_etypes = bond_inds[:ind_mb]
    # bond_inds_mb = bond_inds[:ind_mb]

    # For each neighbouring atom, get distances in its neighbourhood
    neighbouring_dists = []
    neighbouring_etypes = []
    max_neighbours = 0
    for m in bond_inds_mb:
        neighbour_bond_array_2, ___, etypes_mb, ____ \
            = get_2_body_arrays_ind(positions, m, cell,
                                    cutoff_mb, species)
        neighbouring_dists.append(neighbour_bond_array_2[:, 0])
        neighbouring_etypes.append(etypes_mb)
        if len(neighbour_bond_array_2[:, 0]) > max_neighbours:
            max_neighbours = len(neighbour_bond_array_2[:, 0])

    # Transform list of distances into Numpy array
    neigh_dists_mb = np.zeros((len(bond_inds_mb), max_neighbours))
    num_neighs_mb = np.zeros(len(bond_inds_mb), dtype=np.int8)
    etypes_mb_array = np.zeros((len(bond_inds_mb), max_neighbours), dtype=np.int8)
    for i in range(len(bond_inds_mb)):
        num_neighs_mb[i] = len(neighbouring_dists[i])
        neigh_dists_mb[i, :num_neighs_mb[i]] = neighbouring_dists[i]
        etypes_mb_array[i, :num_neighs_mb[i]] = neighbouring_etypes[i]

    return bond_array_mb, neigh_dists_mb, num_neighs_mb, etypes_mb_array, bond_array_mb_etypes


@njit
def get_2_body_arrays_ind_sepcut(positions, atom: int, cell, cutoff_2, species,
                                 nspec, spec_mask, bond_mask):
    """Returns distances, coordinates, species of atoms, and indices of neighbors
    in the 2-body local environment. This method is implemented outside
    the AtomicEnvironment class to allow for njit acceleration with Numba.

    :param positions: Positions of atoms in the structure.
    :type positions: np.ndarray
    :param atom: Index of the central atom of the local environment.
    :type atom: int
    :param cell: 3x3 array whose rows are the Bravais lattice vectors of the
        cell.
    :type cell: np.ndarray
    :param cutoff_2: 2-body cutoff radius.
    :type cutoff_2: np.ndarray
    :param species: Numpy array of species represented by their atomic numbers.
    :type species: np.ndarray
    :param nspec: number of atom types to define bonds
    :type: int
    :param spec_mask: mapping from atomic number to atom types
    :type: np.ndarray
    :param bond_mask: mapping from the types of end atoms to bond types
    :type: np.ndarray
    :return: Tuple of arrays describing pairs of atoms in the 2-body local
     environment.

     bond_array_2: Array containing the distances and relative
     coordinates of atoms in the 2-body local environment. First column
     contains distances, remaining columns contain Cartesian coordinates
     divided by the distance (with the origin defined as the position of the
     central atom). The rows are sorted by distance from the central atom.

     bond_positions_2: Coordinates of atoms in the 2-body local environment.

     etypes: Species of atoms in the 2-body local environment represented by
     their atomic number.

     bond_indices: Structure indices of atoms in the local environment.

    :rtype: np.ndarray, np.ndarray, np.ndarray, np.ndarray
    """
    noa = len(positions)
    pos_atom = positions[atom]
    coords = np.zeros((noa, 3, 27), dtype=np.float64)
    dists = np.zeros((noa, 27), dtype=np.float64)
    cutoff_count = 0
    super_sweep = np.array([-1, 0, 1], dtype=np.float64)

    vec1 = cell[0]
    vec2 = cell[1]
    vec3 = cell[2]

    bc = spec_mask[species[atom]]
    bcn = nspec * bc

    # record distances and positions of images
    for n in range(noa):
        diff_curr = positions[n] - pos_atom
        im_count = 0
        bn = spec_mask[species[n]]
        rcut = cutoff_2[bond_mask[bn+bcn]]

        for s1 in super_sweep:
            for s2 in super_sweep:
                for s3 in super_sweep:
                    im = diff_curr + s1 * vec1 + s2 * vec2 + s3 * vec3
                    dist = sqrt(im[0] * im[0] + im[1] * im[1] + im[2] * im[2])
                    if (dist < rcut) and (dist != 0):
                        dists[n, im_count] = dist
                        coords[n, :, im_count] = im
                        cutoff_count += 1
                    im_count += 1

    # create 2-body bond array
    bond_indices = np.zeros(cutoff_count, dtype=np.int8)
    bond_array_2 = np.zeros((cutoff_count, 4), dtype=np.float64)
    bond_positions_2 = np.zeros((cutoff_count, 3), dtype=np.float64)
    etypes = np.zeros(cutoff_count, dtype=np.int8)
    bond_count = 0

    for m in range(noa):
        spec_curr = species[m]
        bm = spec_mask[species[m]]
        rcut = cutoff_2[bond_mask[bm+bcn]]
        for n in range(27):
            dist_curr = dists[m, n]
            if (dist_curr < rcut) and (dist_curr != 0):
                coord = coords[m, :, n]
                bond_array_2[bond_count, 0] = dist_curr
                bond_array_2[bond_count, 1:4] = coord / dist_curr
                bond_positions_2[bond_count, :] = coord
                etypes[bond_count] = spec_curr
                bond_indices[bond_count] = m
                bond_count += 1

    # sort by distance
    sort_inds = bond_array_2[:, 0].argsort()
    bond_array_2 = bond_array_2[sort_inds]
    bond_positions_2 = bond_positions_2[sort_inds]
    bond_indices = bond_indices[sort_inds]
    etypes = etypes[sort_inds]

    return bond_array_2, bond_positions_2, etypes, bond_indices


@njit
def get_3_body_arrays_sepcut(bond_array_2, bond_positions_2, ctype,
                             etypes, cutoff_3,
                             nspec, spec_mask, cut3b_mask):
    """Returns distances and coordinates of triplets of atoms in the
    3-body local environment.

    :param bond_array_2: 2-body bond array.
    :type bond_array_2: np.ndarray
    :param bond_positions_2: Coordinates of atoms in the 2-body local
     environment.
    :type bond_positions_2: np.ndarray
    :param ctype: atomic number of the center atom
    :type: int
    :param cutoff_3: 3-body cutoff radius.
    :type cutoff_3: np.ndarray
    :param nspec: number of atom types to define bonds
    :type: int
    :param spec_mask: mapping from atomic number to atom types
    :type: np.ndarray
    :param cut3b_mask: mapping from the types of end atoms to bond types
    :type: np.ndarray
    :return: Tuple of 4 arrays describing triplets of atoms in the 3-body local
     environment.

     bond_array_3: Array containing the distances and relative
     coordinates of atoms in the 3-body local environment. First column
     contains distances, remaining columns contain Cartesian coordinates
     divided by the distance (with the origin defined as the position of the
     central atom). The rows are sorted by distance from the central atom.

     cross_bond_inds: Two dimensional array whose row m contains the indices
     of atoms n > m that are within a distance cutoff_3 of both atom n and the
     central atom.

     cross_bond_dists: Two dimensional array whose row m contains the
     distances from atom m of atoms n > m that are within a distance cutoff_3
     of both atom n and the central atom.

     triplet_counts: One dimensional array of integers whose entry m is the
     number of atoms that are within a distance cutoff_3 of atom m.

    :rtype: (np.ndarray, np.ndarray, np.ndarray, np.ndarray)
    """

    bc = spec_mask[ctype]
    bcn = nspec * bc

    cut3 = np.max(cutoff_3)

    # get 3-body bond array
    ind_3_l = np.where(bond_array_2[:, 0] > cut3)[0]
    if (ind_3_l.shape[0] > 0):
        ind_3 = ind_3_l[0]
    else:
        ind_3 = bond_array_2.shape[0]

    bond_array_3 = bond_array_2[0:ind_3, :]
    bond_positions_3 = bond_positions_2[0:ind_3, :]

    # get cross bond array
    cross_bond_inds = np.zeros((ind_3, ind_3), dtype=np.int8) - 1
    cross_bond_dists = np.zeros((ind_3, ind_3), dtype=np.float64)
    triplet_counts = np.zeros(ind_3, dtype=np.int8)
    for m in range(ind_3):
        pos1 = bond_positions_3[m]
        count = m + 1
        trips = 0

        # choose bond dependent bond
        bm = spec_mask[etypes[m]]
        btype_m = cut3b_mask[bm + bcn]  # (m, c)
        cut_m = cutoff_3[btype_m]
        bmn = nspec * bm  # for cross_dist usage

        for n in range(m + 1, ind_3):

            bn = spec_mask[etypes[n]]
            btype_n = cut3b_mask[bn + bcn]  # (n, c)
            cut_n = cutoff_3[btype_n]

            # for cross_dist (m,n) pair
            btype_mn = cut3b_mask[bn + bmn]
            cut_mn = cutoff_3[btype_mn]

            pos2 = bond_positions_3[n]
            diff = pos2 - pos1
            dist_curr = sqrt(
                diff[0] * diff[0] + diff[1] * diff[1] + diff[2] * diff[2])

            if dist_curr < cut_mn \
                    and bond_array_2[m, 0] < cut_m \
                    and bond_array_2[n, 0] < cut_n:
                cross_bond_inds[m, count] = n
                cross_bond_dists[m, count] = dist_curr
                count += 1
                trips += 1

        triplet_counts[m] = trips

    return bond_array_3, cross_bond_inds, cross_bond_dists, triplet_counts


@njit
def get_m_body_arrays_sepcut(positions, atom: int, cell, cutoff_mb, species,
                             nspec, spec_mask, mb_mask):
    """Returns distances, and species of atoms in the many-body
    local environment, and returns distances and numbers of neighbours for atoms in the one
    many-body local environment. This method is implemented outside the AtomicEnvironment
    class to allow for njit acceleration with Numba.

    :param positions: Positions of atoms in the structure.
    :type positions: np.ndarray
    :param atom: Index of the central atom of the local environment.
    :type atom: int
    :param cell: 3x3 array whose rows are the Bravais lattice vectors of the
        cell.
    :type cell: np.ndarray
    :param cutoff_mb: 2-body cutoff radius.
    :type cutoff_mb: np.ndarray
    :param species: Numpy array of species represented by their atomic numbers.
    :type species: np.ndarray
    :param nspec: number of atom types to define bonds
    :type: int
    :param spec_mask: mapping from atomic number to atom types
    :type: np.ndarray
    :param mb_mask: mapping from the types of end atoms to CN types
    :type: np.ndarray
    :return: Tuple of arrays describing pairs of atoms in the 2-body local
     environment.

     bond_array_mb: Array containing the distances and relative
     coordinates of atoms in the 2-body local environment. First column
     contains distances, remaining columns contain Cartesian coordinates
     divided by the distance (with the origin defined as the position of the
     central atom). The rows are sorted by distance from the central atom.

     etypes: Species of atoms in the 2-body local environment represented by
     their atomic number.

     neigh_dists_mb: Matrix padded with zero values of distances
     of neighbours for the atoms in the local environment.

     num_neighs_mb: number of neighbours of each atom in the local environment

     etypes_mb_array: species of neighbours of each atom in the local environment

    :rtype: np.ndarray, np.ndarray, np.ndarray, np.ndarray
    """
    # TODO: this can be probably improved using stored arrays, redundant calls to get_2_body_arrays
    # Get distances, positions, species and indices of neighbouring atoms
    bond_array_mb, __, etypes, bond_inds = get_2_body_arrays_ind_sepcut(
        positions, atom, cell, cutoff_mb, species,
        nspec, spec_mask, mb_mask)

    # For each neighbouring atom, get distances in its neighbourhood
    neighbouring_dists = []
    neighbouring_etypes = []
    max_neighbours = 0
    for m in bond_inds:
        neighbour_bond_array_2, ___, etypes_mb, ____ \
            = get_2_body_arrays_ind_sepcut(positions, m, cell,
                                           cutoff_mb, species,
                                           nspec, spec_mask, mb_mask)
        neighbouring_dists.append(neighbour_bond_array_2[:, 0])
        neighbouring_etypes.append(etypes_mb)
        if len(neighbour_bond_array_2[:, 0]) > max_neighbours:
            max_neighbours = len(neighbour_bond_array_2[:, 0])

    # Transform list of distances into Numpy array
    neigh_dists_mb = np.zeros((len(bond_inds), max_neighbours), dtype=np.float64)
    num_neighs_mb = np.zeros(len(bond_inds), dtype=np.int8)
    etypes_mb_array = np.zeros((len(bond_inds), max_neighbours), dtype=np.int8)
    for i in range(len(bond_inds)):
        num_neighs_mb[i] = len(neighbouring_dists[i])
        neigh_dists_mb[i, :num_neighs_mb[i]] = neighbouring_dists[i]
        etypes_mb_array[i, :num_neighs_mb[i]] = neighbouring_etypes[i]

    return bond_array_mb, neigh_dists_mb, num_neighs_mb, etypes_mb_array, etypes


if __name__ == '__main__':
    pass<|MERGE_RESOLUTION|>--- conflicted
+++ resolved
@@ -229,13 +229,9 @@
                 if dictionary.get(cutoff):
                     cutoffs.append(dictionary[cutoff])
 
-<<<<<<< HEAD
         cutoffs_mask = dictionary.get('cutoffs_mask', None)
 
         return AtomicEnvironment(struc, index, cutoffs, cutoffs_mask)
-=======
-        return AtomicEnvironment(struc, index, np.array(cutoffs))
->>>>>>> adff7bea
 
     def __str__(self):
         atom_type = self.ctype
