"""
any DFT interface can be added here, as long as two functions listed below are implemented

* parse_dft_input(dft_input)
* dft_module.run_dft_par(dft_input, structure, dft_loc, no_cpus)
"""

from flare.dft_interface import qe_util, cp2k_util
dft_software = { "qe": qe_util,
                 "cp2k": cp2k_util}

try:
    import pymatgen
    from flare.dft_interface import vasp_util
<<<<<<< HEAD
    dft_software["vasp"]=vasp_util
except ImportError:
    pass
=======
    dft_software["vasp"]=vasp_util,
except ImportError:
    pass
>>>>>>> 213acef5
<|MERGE_RESOLUTION|>--- conflicted
+++ resolved
@@ -12,12 +12,6 @@
 try:
     import pymatgen
     from flare.dft_interface import vasp_util
-<<<<<<< HEAD
     dft_software["vasp"]=vasp_util
 except ImportError:
-    pass
-=======
-    dft_software["vasp"]=vasp_util,
-except ImportError:
-    pass
->>>>>>> 213acef5
+    pass