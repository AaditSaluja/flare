import warnings
import numpy as np

from numpy import array
from numba import njit
from math import exp, floor
from typing import Callable

from flare.env import AtomicEnvironment
from flare.kernels.cutoffs import quadratic_cutoff
from flare.kernels.utils import str_to_kernel_set
from flare.parameters import Parameters

import flare.mgp.grid_kernels_2b as gk2b
import flare.mgp.grid_kernels_3b as gk3b



def str_to_mapped_kernel(name: str, component: str = "mc",
                         hyps_mask: dict = None):
    """
    Return kernels and kernel gradient function based on a string.
    If it contains 'sc', it will use the kernel in sc module;
    otherwise, it uses the kernel in mc_simple;
    if sc is not included and multihyps is True,
    it will use the kernel in mc_sephyps module.
    Otherwise, it will use the kernel in the sc module.

    Args:

    name (str): name for kernels. example: "2+3mc"
    multihyps (bool, optional): True for using multiple hyperparameter groups

    :return: mapped kernel function, kernel gradient, energy kernel,
             energy_and_force kernel

    """

    multihyps = True
    if hyps_mask is None:
        multihyps = False
    elif hyps_mask['nspecie'] == 1:
        multihyps = False

    # b2 = Two body in use, b3 = Three body in use
    b2 = False
    many = False
    b3 = False
    for s in ['2', 'two']:
        if s in name.lower() or s == name.lower():
            b2 = True

    for s in ['3', 'three']:
        if s in name.lower() or s == name.lower():
            b3 = True

    if b3:
<<<<<<< HEAD
         if multihyps:
             return gk3b.grid_kernel_sephyps, None, gk3b.self_kernel_sephyps, None
         else:
             return gk3b.grid_kernel, None, gk3b.self_kernel, None
    elif b2:
        if multihyps:
            return gk2b.grid_kernel_sephyps, None, gk2b.self_kernel_sephyps, None
        else:
            return gk2b.grid_kernel, None, gk2b.self_kernel, None
    else:
        warnings.warn('The mapped kernel for many-body is not implemented.')
=======
        if multihyps:
            return grid_kernel_sephyps, None, None, None, None, None, None
        else:
            return grid_kernel, None, None, None, None, None, None
    else:
        warnings.Warn(
            NotImplemented("mapped kernel for two-body and manybody kernels "
                           "are not implemented"))
>>>>>>> 4136a45e
        return None

def get_kernel_term(kernel_name, component, hyps_mask, hyps, grid_kernel=False):
    """
    Args
        term (str): 'twobody' or 'threebody'
    """
    if grid_kernel:
        stks = str_to_mapped_kernel
        kernel_name_list = kernel_name
    else:
        stks = str_to_kernel_set
        kernel_name_list = [kernel_name] 

    kernel, _, ek, efk, _, _, _ = stks(kernel_name_list, component, hyps_mask)

    # hyps_mask is modified here
    hyps, cutoffs, hyps_mask = Parameters.get_component_mask(hyps_mask, kernel_name, hyps=hyps)

    return (kernel, ek, efk, cutoffs, hyps, hyps_mask)



@njit
def get_bonds(ctype, etypes, bond_array):
    exist_species = []
    bond_lengths = []
    bond_dirs = []
    for i in range(len(bond_array)):
        bond = bond_array[i]
        if ctype <= etypes[i]:
            spc = [ctype, etypes[i]]
            b_dir = bond[1:]
        else:
            spc = [etypes[i], ctype]
            b_dir = bond[1:]

        if spc in exist_species:
            ind = exist_species.index(spc)
            bond_lengths[ind].append([bond[0]])
            bond_dirs[ind].append([b_dir])
        else:
            exist_species.append(spc)
            bond_lengths.append([[bond[0]]])
            bond_dirs.append([[b_dir]])
    return exist_species, bond_lengths, bond_dirs


@njit
def get_triplets(ctype, etypes, bond_array, cross_bond_inds,
                 cross_bond_dists, triplets):
    exist_species = []
    tris = []
    tri_dir = []

    for m in range(bond_array.shape[0]):
        r1 = bond_array[m, 0]
        c1 = bond_array[m, 1:]
        spc1 = etypes[m]

        for n in range(triplets[m]):
            ind1 = cross_bond_inds[m, m+n+1]
            r2 = bond_array[ind1, 0]
            c2 = bond_array[ind1, 1:]
            spc2 = etypes[ind1]

            c12 = np.sum(c1*c2)
            r12 = np.sqrt(r1**2 + r2**2 - 2*r1*r2*c12)

            if spc1 <= spc2:
                spcs = [ctype, spc1, spc2]
                triplet = array([r1, r2, r12])
                coord = [c1, c2, np.zeros(3)]
            else:
                spcs = [ctype, spc2, spc1]
                triplet = array([r2, r1, r12])
                coord = [c2, c1, np.zeros(3)]

            if spcs not in exist_species:
                exist_species.append(spcs)
                tris.append([triplet])
                tri_dir.append([coord])
            else:
                k = exist_species.index(spcs)
                tris[k].append(triplet)
                tri_dir[k].append(coord)

    return exist_species, tris, tri_dir<|MERGE_RESOLUTION|>--- conflicted
+++ resolved
@@ -55,28 +55,17 @@
             b3 = True
 
     if b3:
-<<<<<<< HEAD
          if multihyps:
-             return gk3b.grid_kernel_sephyps, None, gk3b.self_kernel_sephyps, None
+             return gk3b.grid_kernel_sephyps, None, gk3b.self_kernel_sephyps, None, None, None, None
          else:
-             return gk3b.grid_kernel, None, gk3b.self_kernel, None
+             return gk3b.grid_kernel, None, gk3b.self_kernel, None, None, None, None
     elif b2:
         if multihyps:
-            return gk2b.grid_kernel_sephyps, None, gk2b.self_kernel_sephyps, None
+            return gk2b.grid_kernel_sephyps, None, gk2b.self_kernel_sephyps, None, None, None, None
         else:
-            return gk2b.grid_kernel, None, gk2b.self_kernel, None
+            return gk2b.grid_kernel, None, gk2b.self_kernel, None, None, None, None
     else:
         warnings.warn('The mapped kernel for many-body is not implemented.')
-=======
-        if multihyps:
-            return grid_kernel_sephyps, None, None, None, None, None, None
-        else:
-            return grid_kernel, None, None, None, None, None, None
-    else:
-        warnings.Warn(
-            NotImplemented("mapped kernel for two-body and manybody kernels "
-                           "are not implemented"))
->>>>>>> 4136a45e
         return None
 
 def get_kernel_term(kernel_name, component, hyps_mask, hyps, grid_kernel=False):
