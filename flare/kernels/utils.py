import numpy as np

from flare.kernels import sc, mc_simple, mc_sephyps

"""
This module includes interface functions between kernels and gp/gp_algebra

str_to_kernel_set is used in GaussianProcess class to search for a kernel
    function based on a string name.

from_mask_to_args converts the hyperparameter vector and the dictionary of
    hyps_mask to the list of arguments needed by the kernel function.

from_grad_to_mask(grad, hyps_mask) converts the gradient matrix to the actual
    gradient matrix by removing the fixed dimensions.
"""


def str_to_kernel_set(name: str, multihyps: bool = False):
    """
    return kernels and kernel gradient function base on a string.
    If it contains 'sc', it will use the kernel in sc module;
    otherwise, it uses the kernel in mc_simple;
    if sc is not included and multihyps is True,
    it will use the kernel in mc_sephyps module
    otherwise, it will use the kernel in the sc module

    Args:

    name (str): name for kernels. example: "2+3mc"
    multihyps (bool, optional): True for using multiple hyperparameter groups

    :return: kernel function, kernel gradient, energy kernel,
             energy_and_force kernel

    """

    if 'sc' in name:
        stk = sc._str_to_kernel
    else:
        if (multihyps is False):
            stk = mc_simple._str_to_kernel
        else:
            stk = mc_sephyps._str_to_kernel

    # b2 = Two body in use, b3 = Three body in use
    b2 = False
    b3 = False
    many = False

    for s in ['2', 'two', 'Two', 'TWO']:
        if (s in name):
            b2 = True
    for s in ['3', 'three', 'Three', 'THREE']:
        if (s in name):
            b3 = True
    for s in ['mb', 'manybody', 'many', 'Many', 'ManyBody']:
        if (s in name):
            many = True

    prefix = ''
    str_term = {'2': b2, '3': b3, 'many': many}
    for term in str_term:
        if str_term[term]:
            if (len(prefix) > 0):
                prefix += '+'
            prefix += term
    if len(prefix) == 0:
        raise RuntimeError(
            f"the name has to include at least one number {name}")

    for suffix in ['', '_grad', '_en', '_force_en']:
        if prefix+suffix not in stk:
            raise RuntimeError(
                f"cannot find kernel function of {prefix}{suffix}")

    return stk[prefix], stk[prefix+'_grad'], stk[prefix+'_en'], \
        stk[prefix+'_force_en']


def from_mask_to_args(hyps, hyps_mask: dict, cutoffs):
    """ Return the tuple of arguments needed for kernel function.
    The order of the tuple has to be exactly the same as the one taken by
        the kernel function.

    :param hyps: list of hyperparmeter values
    :type hyps: nd.array
    :param hyps_mask: all the remaining parameters needed
    :type hyps_mask: dictionary
    :param cutoffs: cutoffs used

    :return: args
    """

    # no special setting
    if (hyps_mask is None):
        return (hyps, cutoffs)

    if ('map' in hyps_mask):
        orig_hyps = hyps_mask['original']
        hm = hyps_mask['map']
        for i, h in enumerate(hyps):
            orig_hyps[hm[i]] = h
    else:
        orig_hyps = hyps

    # setting for mc_sephyps
    n2b = hyps_mask.get('nbond', 0)
    n3b = hyps_mask.get('ntriplet', 0)
    nmb = hyps_mask.get('nmb', 0)
    ncut3b = hyps_mask.get('ncut3b', 0)

    bond_mask = hyps_mask.get('bond_mask', None)
    triplet_mask = hyps_mask.get('triplet_mask', None)
    mb_mask = hyps_mask.get('mb_mask', None)
    cut3b_mask = hyps_mask.get('cut3b_mask', None)

    ncutoff = len(cutoffs)
    if (ncutoff > 2):
        if (cutoffs[2] == 0):
            ncutoff = 2

    if (ncutoff > 0):
        cutoff_2b = [cutoffs[0]]
        if ('cutoff_2b' in hyps_mask):
            cutoff_2b = hyps_mask['cutoff_2b']
        elif (n2b > 0):
            cutoff_2b = np.ones(n2b)*cutoffs[0]

    cutoff_3b = None
    if (ncutoff > 1):
        cutoff_3b = cutoffs[1]
        if ('cutoff_3b' in hyps_mask):
            cutoff_3b = hyps_mask['cutoff_3b']
            if (ncut3b == 1):
                cutoff_3b = cutoff_3b[0]
                ncut3b = 0
                cut3b_mask = None

    cutoff_mb = None
    if (ncutoff > 2):
        cutoff_mb = np.array([cutoffs[2]])
        if ('cutoff_mb' in hyps_mask):
            cutoff_mb = hyps_mask['cutoff_mb']
        elif (nmb > 0):
            cutoff_mb = np.ones(nmb)*cutoffs[2]
        # if the user forget to define nmb
        # there has to be a mask, because this is the
        # multi hyper parameter mode
        if (nmb == 0 and len(orig_hyps)>(n2b*2+n3b*2+1)):
            nmb = 1
            nspecie = hyps_mask['nspecie']
            mb_mask = np.zeros(nspecie*nspecie, dtype=int)

    sig2 = None
    ls2 = None
    sig3 = None
    ls3 = None
    sigm = None
    lsm = None

    if (ncutoff <= 2):
        if (n2b != 0):
            sig2 = np.array(orig_hyps[:n2b])
            ls2 = np.array(orig_hyps[n2b:n2b * 2])
        if (n3b != 0):
<<<<<<< HEAD
            sig3 = np.array(orig_hyps[n2b * 2:n2b * 2 + n3b], dtype=np.float64)
            ls3 = np.array(orig_hyps[n2b * 2 + n3b:n2b * 2 + n3b * 2],
                           dtype=np.float64)
=======
            sig3 = np.array(orig_hyps[n2b * 2:n2b * 2 + n3b])
            ls3 = np.array(orig_hyps[n2b * 2 + n3b:n2b * 2 + n3b * 2])
>>>>>>> 9d1edced
        if (n2b == 0) and (n3b == 0):
            raise NameError("Hyperparameter mask missing nbond and/or "
                            "ntriplet key")
<<<<<<< HEAD
        return (cutoffs, hyps_mask['nspec'], hyps_mask['spec_mask'],
                n2b, bond_mask, n3b, triplet_mask, sig2, ls2, sig3, ls3)
=======
        return (cutoff_2b, cutoff_3b,
                hyps_mask['nspecie'], hyps_mask['specie_mask'],
                n2b, bond_mask, n3b, triplet_mask,
                ncut3b, cut3b_mask,
                sig2, ls2, sig3, ls3)
>>>>>>> 9d1edced

    elif (ncutoff == 3):

        if (n2b != 0):
            sig2 = np.array(orig_hyps[:n2b])
            ls2 = np.array(orig_hyps[n2b:n2b * 2])
        if (n3b != 0):
            start = n2b*2
<<<<<<< HEAD
            sig3 = np.array(orig_hyps[start:start + n3b], dtype=np.float64)
            ls3 = np.array(orig_hyps[start + n3b:start + n3b * 2],
                           dtype=np.float64)
        sigm = orig_hyps[n2b*2+n3b*2]
        lsm = orig_hyps[n2b*2+n3b*2+1]

        return (cutoffs, hyps_mask['nspec'], np.array(hyps_mask['spec_mask'],
                dtype=np.int8), n2b, bond_mask, n3b, triplet_mask,
=======
            sig3 = np.array(orig_hyps[start:start + n3b])
            ls3 = np.array(orig_hyps[start + n3b:start + n3b * 2])
        if (nmb != 0):
            start = n2b*2 + n3b*2
            sigm = np.array(orig_hyps[start: start+nmb])
            lsm = np.array(orig_hyps[start+nmb: start+nmb*2])

        return (cutoff_2b, cutoff_3b, cutoff_mb,
                hyps_mask['nspecie'],
                np.array(hyps_mask['specie_mask']),
                n2b, bond_mask,
                n3b, triplet_mask,
                ncut3b, cut3b_mask,
                nmb, mb_mask,
>>>>>>> 9d1edced
                sig2, ls2, sig3, ls3, sigm, lsm)
    else:
        raise RuntimeError("only support up to 3 cutoffs")


def from_grad_to_mask(grad, hyps_mask):
    """
    Return gradient which only includes hyperparameters
    which are meant to vary

    :param grad: original gradient vector
    :param hyps_mask: dictionary for hyper-parameters

    :return: newgrad
    """

    # no special setting
    if (hyps_mask is None):
        return grad

    # setting for mc_sephyps
    # no constrained optimization
    if 'map' not in hyps_mask:
        return grad

    # setting for mc_sephyps
    # if the last element is not sigma_noise
    if (hyps_mask['map'][-1] == len(grad)):
        hm = hyps_mask['map'][:-1]
    else:
        hm = hyps_mask['map']

    newgrad = np.zeros(len(hm), dtype=np.float64)
    for i, mapid in enumerate(hm):
        newgrad[i] = grad[mapid]
    return newgrad<|MERGE_RESOLUTION|>--- conflicted
+++ resolved
@@ -164,27 +164,16 @@
             sig2 = np.array(orig_hyps[:n2b])
             ls2 = np.array(orig_hyps[n2b:n2b * 2])
         if (n3b != 0):
-<<<<<<< HEAD
-            sig3 = np.array(orig_hyps[n2b * 2:n2b * 2 + n3b], dtype=np.float64)
-            ls3 = np.array(orig_hyps[n2b * 2 + n3b:n2b * 2 + n3b * 2],
-                           dtype=np.float64)
-=======
             sig3 = np.array(orig_hyps[n2b * 2:n2b * 2 + n3b])
             ls3 = np.array(orig_hyps[n2b * 2 + n3b:n2b * 2 + n3b * 2])
->>>>>>> 9d1edced
         if (n2b == 0) and (n3b == 0):
             raise NameError("Hyperparameter mask missing nbond and/or "
                             "ntriplet key")
-<<<<<<< HEAD
-        return (cutoffs, hyps_mask['nspec'], hyps_mask['spec_mask'],
-                n2b, bond_mask, n3b, triplet_mask, sig2, ls2, sig3, ls3)
-=======
         return (cutoff_2b, cutoff_3b,
                 hyps_mask['nspecie'], hyps_mask['specie_mask'],
                 n2b, bond_mask, n3b, triplet_mask,
                 ncut3b, cut3b_mask,
                 sig2, ls2, sig3, ls3)
->>>>>>> 9d1edced
 
     elif (ncutoff == 3):
 
@@ -193,16 +182,6 @@
             ls2 = np.array(orig_hyps[n2b:n2b * 2])
         if (n3b != 0):
             start = n2b*2
-<<<<<<< HEAD
-            sig3 = np.array(orig_hyps[start:start + n3b], dtype=np.float64)
-            ls3 = np.array(orig_hyps[start + n3b:start + n3b * 2],
-                           dtype=np.float64)
-        sigm = orig_hyps[n2b*2+n3b*2]
-        lsm = orig_hyps[n2b*2+n3b*2+1]
-
-        return (cutoffs, hyps_mask['nspec'], np.array(hyps_mask['spec_mask'],
-                dtype=np.int8), n2b, bond_mask, n3b, triplet_mask,
-=======
             sig3 = np.array(orig_hyps[start:start + n3b])
             ls3 = np.array(orig_hyps[start + n3b:start + n3b * 2])
         if (nmb != 0):
@@ -217,7 +196,6 @@
                 n3b, triplet_mask,
                 ncut3b, cut3b_mask,
                 nmb, mb_mask,
->>>>>>> 9d1edced
                 sig2, ls2, sig3, ls3, sigm, lsm)
     else:
         raise RuntimeError("only support up to 3 cutoffs")
