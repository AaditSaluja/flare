"""
This module is used to call Quantum Espresso simulation and parse its output
The user need to supply a complete input script with single-point scf
calculation, CELL_PARAMETERS, ATOMIC_POSITIONS, nat, ATOMIC_SPECIES
arguments.  It is case sensitive. and the nat line should be the first
argument of the line it appears. The user can also opt to the ASE interface instead.

This module will copy the input template to a new file with "_run" suffix,
edit the atomic coordination in the ATOMIC_POSITIONS block and run the similation with the parallel set up given.
"""

import os
from subprocess import call
import time
import numpy as np
from flare import struc
from typing import List

name = "QE"

def run_dft_par(dft_input, structure, dft_loc, n_cpus=1, dft_out='pwscf.out',
                npool=None, mpi="mpi", **dft_kwargs):
    """run DFT calculation with given input template
    and atomic configurations. if n_cpus == 1, it executes serial run.

    :param dft_input: input template file name
    :param structure: atomic configuration
    :param dft_loc:   relative/absolute executable of the DFT code
    :param n_cpus:   # of CPU for mpi
    :param dft_out:   output file name
    :param npool:     not used
    :param mpi:       not used
    :param **dft_wargs: not used
    :return: forces
    """

    newfilename = edit_dft_input_positions(dft_input, structure)

    if npool is None:
        dft_command = \
            f'{dft_loc} -i {newfilename}'
    else:
        dft_command = \
            f'{dft_loc} -nk {npool} -i {newfilename}'

    if (n_cpus > 1):
        if (mpi == "mpi"):
            dft_command = f'mpirun -np {n_cpus} {dft_command}'
        else:
            dft_command = f'srun -n {n_cpus} --mpi=pmi2 {dft_command}'
<<<<<<< HEAD
=======

    with open(dft_out, "w+") as fout:
        call(dft_command.split(), stdout=fout)
>>>>>>> 1d97cebe

    os.remove(newfilename)

    return parse_dft_forces(dft_out)


def run_dft_en_par(dft_input, structure, dft_loc, n_cpus):
    """run DFT calculation with given input template
    and atomic configurations. This function is not used atm

    if n_cpus == 1, it executes serial run.

    :param dft_input: input template file name
    :param structure: atomic configuration
    :param dft_loc:   relative/absolute executable of the DFT code
    :param n_cpus:   # of CPU for mpi
    :param dft_out:   output file name
    :param npool:     not used
    :param mpi:       not used
    :param **dft_wargs: not used
    :return: forces, energy
    """

    run_qe_path = dft_input
    edit_dft_input_positions(run_qe_path, structure)
    qe_command = \
<<<<<<< HEAD
        'mpirun -np {n_cpus} {dft_loc} < {run_qe_path} > pwscf.out'
    call(qe_command, shell=True)
=======
        'mpirun -np {n_cpus} {dft_loc} -i {run_qe_path}'

    with open('pwscf.out', "w+") as fout:
        call(qe_command.split(), stdout=fout)
>>>>>>> 1d97cebe

    forces, energy = parse_dft_forces_and_energy('pwscf.out')

    return forces, energy


def parse_dft_input(dft_input: str):
    """ parse the input to get information of atomic configuration

    :param dft_input: input file name
    :return: positions, species, cell, masses
    """

    positions = []
    species = []
    cell = []

    with open(dft_input) as f:
        lines = f.readlines()

    # Find the cell and positions in the output file
    cell_index = None
    positions_index = None
    nat = None
    species_index = None

    for i, line in enumerate(lines):
        if 'CELL_PARAMETERS' in line:
            cell_index = int(i + 1)
        if 'ATOMIC_POSITIONS' in line:
            positions_index = int(i + 1)
        if 'nat' in line:
            nat = int(line.split('=')[1])
        if 'ATOMIC_SPECIES' in line:
            species_index = int(i + 1)

    assert cell_index is not None, 'Failed to find cell in input'
    assert positions_index is not None, 'Failed to find positions in input'
    assert nat is not None, 'Failed to find number of atoms in input'
    assert species_index is not None, 'Failed to find atomic species in input'

    # Load cell
    for i in range(cell_index, cell_index + 3):
        cell_line = lines[i].strip()
        cell.append(np.fromstring(cell_line, sep=' '))
    cell = np.array(cell)

    # Check cell IO
    assert len(cell) != 0, 'Cell failed to load'
    assert np.shape(cell) == (3, 3), 'Cell failed to load correctly'

    # Load positions
    for i in range(positions_index, positions_index + nat):
        line_string = lines[i].strip().split()
        species.append(line_string[0])

        pos_string = ' '.join(line_string[1:4])

        positions.append(np.fromstring(pos_string, sep=' '))
    # Check position IO
    assert positions != [], "Positions failed to load"
    positions = np.array(positions)

    # see conversions.nb for conversion from amu to md units
    massconvert = 0.000103642695727
    masses = {}
    for i in range(species_index, species_index + len(set(species))):
        # Expects lines of format like: H 1.0 H_pseudo_name.ext
        line = lines[i].strip().split()
        masses[line[0]] = float(line[1]) * massconvert

    return positions, species, cell, masses


def dft_input_to_structure(dft_input: str):
    """ Parses a qe input and returns the atoms in the
    file as a Structure object

    :param dft_input: QE Input file to parse
    :return: class Structure
    """
    positions, species, cell, masses = parse_dft_input(dft_input)
    _, coded_species = struc.get_unique_species(species)
    return struc.Structure(positions=positions, species=coded_species,
                           cell=cell, mass_dict=masses, species_labels=species)


def edit_dft_input_positions(dft_input: str, structure):
    """
    Write the current configuration of the OTF structure to the
    qe input file

    :param dft_input: dft input file name
    :param structure: atomic structure to compute
    :return: the name of the edited file
    """

    with open(dft_input, 'r') as f:
        lines = f.readlines()

    file_pos_index = None
    cell_index = None
    nat = None
    for i, line in enumerate(lines):
        if 'ATOMIC_POSITIONS' in line:
            file_pos_index = int(i + 1)
        if 'CELL_PARAMETERS' in line:
            cell_index = int(i + 1)
        # Load nat into variable then overwrite it with new nat
        if 'nat' in line:
            nat = int(line.split('=')[1])
            nat_index = int(i)
            lines[nat_index] = 'nat = ' + str(structure.nat) + '\n'

    assert file_pos_index is not None, 'Failed to find positions in input'
    assert cell_index is not None, 'Failed to find cell in input'
    assert nat is not None, 'Failed to find nat in input'

    # TODO Catch case where the punchout structure has more atoms than the
    # original structure

    for pos_index, line_index in enumerate(
            range(file_pos_index, file_pos_index + structure.nat)):
        pos_string = ' '.join([structure.species_labels[pos_index],
                               str(structure.positions[pos_index][
                                       0]),
                               str(structure.positions[pos_index][
                                       1]),
                               str(structure.positions[pos_index][
                                       2])])
        if line_index < len(lines):
            lines[line_index] = str(pos_string + '\n')
        else:
            lines.append(str(pos_string + '\n'))

    # TODO current assumption: if there is a new structure, then the new
    # structure has fewer atoms than the  previous one. If we are always
    # 'editing' a version of the larger structure than this will be okay with
    # the punchout method.
    for line_index in range(file_pos_index + structure.nat,
                            file_pos_index + nat):
        lines[line_index] = ''

    lines[cell_index] = ' '.join([str(x) for x in structure.vec1]) + '\n'
    lines[cell_index + 1] = ' '.join([str(x) for x in structure.vec2]) \
                            + '\n'
    lines[cell_index + 2] = ' '.join([str(x) for x in structure.vec3]) \
                            + '\n'

    newfilename = dft_input + "_run"

    with open(newfilename, 'w') as f:
        for line in lines:
            f.write(line)

    return newfilename


def parse_dft_forces(outfile: str):
    """
    Get forces from a pwscf file in eV/A

    :param outfile: str, Path to pwscf output file
    :return: list[nparray] , List of forces acting on atoms
    """
    forces = []
    total_energy = np.nan

    with open(outfile, 'r') as outf:
        for line in outf:
            if line.lower().startswith('!    total energy'):
                total_energy = float(line.split()[-2])

            if line.find('force') != -1 and line.find('atom') != -1:
                line = line.split('force =')[-1]
                line = line.strip()
                line = line.split(' ')
                line = [x for x in line if x != '']
                temp_forces = []
                for x in line:
                    temp_forces.append(float(x))
                forces.append(np.array(list(temp_forces)))

    assert total_energy != np.nan, "Quantum ESPRESSO parser failed to read " \
                                   "the file {}. Run failed.".format(outfile)

    # Convert from ry/au to ev/angstrom
    conversion_factor = 25.71104309541616

    forces = [conversion_factor * force for force in forces]
    forces = np.array(forces)

    return forces


def parse_dft_forces_and_energy(outfile: str):
    """
    Get forces from a pwscf file in eV/A

    :param outfile: str, Path to pwscf output file
    :return: list[nparray] , List of forces acting on atoms
    """
    forces = []
    total_energy = np.nan

    with open(outfile, 'r') as outf:
        for line in outf:
            if line.lower().startswith('!    total energy'):
                total_energy = float(line.split()[-2])

            if line.find('force') != -1 and line.find('atom') != -1:
                line = line.split('force =')[-1]
                line = line.strip()
                line = line.split(' ')
                line = [x for x in line if x != '']
                temp_forces = []
                for x in line:
                    temp_forces.append(float(x))
                forces.append(np.array(list(temp_forces)))

    assert total_energy != np.nan, "Quantum ESPRESSO parser failed to read " \
                                   "the file {}. Run failed.".format(outfile)

    # Convert from ry/au to ev/angstrom
    conversion_factor = 25.71104309541616

    forces = [conversion_factor * force for force in forces]
    forces = np.array(forces)

    return forces, total_energy<|MERGE_RESOLUTION|>--- conflicted
+++ resolved
@@ -48,12 +48,9 @@
             dft_command = f'mpirun -np {n_cpus} {dft_command}'
         else:
             dft_command = f'srun -n {n_cpus} --mpi=pmi2 {dft_command}'
-<<<<<<< HEAD
-=======
 
     with open(dft_out, "w+") as fout:
         call(dft_command.split(), stdout=fout)
->>>>>>> 1d97cebe
 
     os.remove(newfilename)
 
@@ -80,15 +77,10 @@
     run_qe_path = dft_input
     edit_dft_input_positions(run_qe_path, structure)
     qe_command = \
-<<<<<<< HEAD
-        'mpirun -np {n_cpus} {dft_loc} < {run_qe_path} > pwscf.out'
-    call(qe_command, shell=True)
-=======
         'mpirun -np {n_cpus} {dft_loc} -i {run_qe_path}'
 
     with open('pwscf.out', "w+") as fout:
         call(qe_command.split(), stdout=fout)
->>>>>>> 1d97cebe
 
     forces, energy = parse_dft_forces_and_energy('pwscf.out')
 
