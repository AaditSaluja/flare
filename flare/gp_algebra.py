--- conflicted
+++ resolved
@@ -267,14 +267,9 @@
     return hyp_mat, ky_mat
 
 
-<<<<<<< HEAD
 def get_ky_and_hyp_pack(hyps: np.ndarray, training_data1: list,
                    training_data2: list, same: bool,
                    kernel_grad, cutoffs=None, hyps_mask=None):
-=======
-def get_ky_mat_par(hyps: np.ndarray, training_data: list,
-                   kernel, cutoffs=None, ncpus:int =None):
->>>>>>> f3960269
     """
     computes a block of ky matrix and its derivative to hyper-parameter
     If the cpu set up is None, it uses as much as posible cpus
@@ -587,6 +582,11 @@
         output.write_to_log(ostring, name="hyps")
         output.write_to_log('like: ' + str(like)+'\n', name="hyps")
 
+    if print_progress:
+        print('\nhyperparameters: '+str(hyps))
+        print('likelihood: ' + str(like))
+        print('likelihood gradient: ' + str(like_grad))
+
     return -like, -like_grad
 
 
@@ -632,14 +632,6 @@
     return like, like_grad
 
 
-<<<<<<< HEAD
-=======
-def get_neg_likelihood(hyps, training_data: list,
-                       training_labels_np,
-                       kernel, cutoffs=None, output=None,
-                       ncpus=1):
-    """compute the negative log likelihood
->>>>>>> f3960269
 
 def get_ky_mat_update_par(ky_mat_old, hyps: np.ndarray, training_data: list,
                       kernel, cutoffs=None, hyps_mask=None,
@@ -760,7 +752,6 @@
     # matrix manipulation
     ky_mat[old_size3:, old_size3:] += sigma_n ** 2 * np.eye(size3-old_size3)
 
-<<<<<<< HEAD
     return ky_mat
 
 def get_ky_mat_update(ky_mat_old, hyps: np.ndarray, training_data: list,
@@ -768,13 +759,7 @@
     '''
     used for update_L_alpha. if add 10 atoms to the training
     set, the K matrix will add 10x3 columns and 10x3 rows
-=======
-def get_neg_like_grad(hyps, training_data: list,
-                      training_labels_np: np.ndarray,
-                      kernel_grad, cutoffs=None,
-                      output=None, ncpus=1, print_progress=False):
-    """compute the log likelihood and its gradients
->>>>>>> f3960269
+
 
     :param ky_mat_old: old covariance matrix
     :param hyps: list of hyper-parameters
@@ -953,13 +938,4 @@
             k_v[m_index] = kernel(x, x_2, d_1, d_2,
                                   hyps, cutoffs)
 
-<<<<<<< HEAD
-    return k_v
-=======
-    if print_progress:
-        print('\nhyperparameters: '+str(hyps))
-        print('likelihood: ' + str(like))
-        print('likelihood gradient: ' + str(like_grad))
-
-    return -like, -like_grad
->>>>>>> f3960269
+    return k_v