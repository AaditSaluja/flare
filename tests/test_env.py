--- conflicted
+++ resolved
@@ -28,7 +28,6 @@
     positions = np.array([[0, 0, 0], [0.5, 0.5, 0.5],
                           [0.1, 0.1, 0.1], [0.75, 0.75, 0.75]])
     struc_test = Structure(cell, species, positions)
-<<<<<<< HEAD
 
     yield struc_test
     del struc_test
@@ -49,16 +48,10 @@
     assert (len(structure.positions) == len(structure.coded_species))
     print(env_test.__dict__)
 
-=======
-    env_test = AtomicEnvironment(structure=struc_test, atom=0,
-                                 cutoffs=np.array([1, 1]))
-    assert (len(struc_test.positions) == len(struc_test.coded_species))
->>>>>>> 4b0d09a6
     assert (len(env_test.bond_array_2) == len(env_test.etypes))
     assert (isinstance(env_test.etypes[0], np.int8))
     assert (len(env_test.bond_array_2) == result[0])
 
-<<<<<<< HEAD
     if (len(cutoff) > 1):
         assert (np.sum(env_test.triplet_counts) == result[1])
 
@@ -78,18 +71,6 @@
 
     assert str(env_test) == f'Atomic Env. of Type 1 surrounded by {result[0]} atoms' \
                             ' of Types [1, 2, 3]'
-=======
-
-@pytest.mark.parametrize('cutoff', cutoff_list)
-def test_env_methods(cutoff):
-    cell = np.eye(3)
-    species = [1, 2, 3]
-    positions = np.array([[0, 0, 0], [0.5, 0.5, 0.5], [0.1, 0.1, 0.1]])
-    struc_test = Structure(cell, species, positions)
-    env_test = AtomicEnvironment(struc_test, 0, np.array([1, 1]))
-    assert str(env_test) == 'Atomic Env. of Type 1 surrounded by 12 atoms' \
-                            ' of Types [2, 3]'
->>>>>>> 4b0d09a6
 
     the_dict = env_test.as_dict()
     assert isinstance(the_dict, dict)
@@ -100,7 +81,6 @@
     assert isinstance(remade_env, AtomicEnvironment)
 
     assert np.array_equal(remade_env.bond_array_2, env_test.bond_array_2)
-<<<<<<< HEAD
     if (len(cutoff) > 1):
         assert np.array_equal(remade_env.bond_array_3, env_test.bond_array_3)
     if (len(cutoff) > 2):
@@ -153,9 +133,6 @@
         mask['mb_mask'] = np.ones(4, dtype=int)
         mask['mb_mask'][0] = 0
     return mask
-=======
-    assert np.array_equal(remade_env.bond_array_3, env_test.bond_array_3)
-    assert np.array_equal(remade_env.bond_array_mb, env_test.bond_array_mb)
 
 
 def test_auto_sweep():
@@ -195,5 +172,4 @@
         np.arange(-sweep_val - 1, sweep_val + 2, 1)
     arbitrary_environment.compute_env()
     n_neighbors_3 = len(arbitrary_environment.etypes)
-    assert(n_neighbors_1 == n_neighbors_3)
->>>>>>> 4b0d09a6
+    assert(n_neighbors_1 == n_neighbors_3)