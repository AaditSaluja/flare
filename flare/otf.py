--- conflicted
+++ resolved
@@ -54,16 +54,6 @@
             velocities of the atoms are rescaled. Defaults to [].
         rescale_temps (List[int], optional): List of rescaled temperatures.
             Defaults to [].
-<<<<<<< HEAD
-        force_source (Union[str, object], optional): DFT code used to 
-            calculate ab initio forces during training. A custom module can 
-            be used here in place of the DFT modules available in the FLARE 
-            package. The module must contain two functions: parse_dft_input, 
-            which takes a file name (in string format) as input and returns 
-            the positions, species, cell, and masses of a structure of atoms; 
-            and run_dft_par, which takes a number of DFT related inputs and 
-            returns the forces on all atoms.  Defaults to "qe".
-=======
         force_source (Union[str, object], optional): DFT code used to calculate
             ab initio forces during training. A custom module can be used here
             in place of the DFT modules available in the FLARE package. The
@@ -72,7 +62,6 @@
             species, cell, and masses of a structure of atoms; and run_dft_par,
             which takes a number of DFT related inputs and returns the forces
             on all atoms.  Defaults to "qe".
->>>>>>> 9a972151
         n_cpus (int, optional): Number of cpus used during training.
             Defaults to 1.
         npool (int, optional): Number of k-point pools for DFT
@@ -104,17 +93,11 @@
                  calculate_energy: bool = False, output_name: str = 'otf_run',
                  max_atoms_added: int = 1, freeze_hyps: int = 10,
                  rescale_steps: List[int] = [], rescale_temps: List[int] = [],
-<<<<<<< HEAD
                  force_source: str = "qe",
                  n_cpus: int = 1, npool: int = None, mpi: str = "srun",
                  dft_kwargs=None, dft_output='dft.out',
                  store_dft_output: Tuple[Union[str, List[str]],str] = None,
                  write_model: int = 0):
-=======
-                 force_source: Union[str, object] = "qe", n_cpus: int = 1,
-                 npool: int = None, mpi: str = "srun", dft_kwargs=None,
-                 store_dft_output: Tuple[Union[str, List[str]], str] = None):
->>>>>>> 9a972151
 
         self.dft_input = dft_input
         self.dft_output = dft_output
@@ -285,20 +268,6 @@
                         for file in to_copy:
                             copyfile(file, dest+'/'+dt_string+file)
 
-                    # Store DFT outputs in another folder if desired
-                    # specified in self.store_dft_output
-                    if self.store_dft_output is not None:
-                        dest = self.store_dft_output[1]
-                        target_files = self.store_dft_output[0]
-                        now = datetime.now()
-                        dt_string = now.strftime("%Y.%m.%d:%H:%M:%S:")
-                        if isinstance(target_files, str):
-                            to_copy = [target_files]
-                        else:
-                            to_copy = target_files
-                        for file in to_copy:
-                            copyfile(file, dest+'/'+dt_string+file)
-
             # write gp forces
             if counter >= self.skip and not self.dft_step:
                 self.update_temperature(new_pos)
@@ -329,10 +298,7 @@
         forces = self.dft_module.run_dft_par(self.dft_input, self.structure,
                                              self.dft_loc,
                                              n_cpus=self.n_cpus,
-<<<<<<< HEAD
                                              dft_out=self.dft_output,
-=======
->>>>>>> 9a972151
                                              npool=self.npool,
                                              mpi=self.mpi,
                                              dft_kwargs=self.dft_kwargs)
